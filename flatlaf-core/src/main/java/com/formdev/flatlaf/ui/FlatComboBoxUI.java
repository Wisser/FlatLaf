/*
 * Copyright 2019 FormDev Software GmbH
 *
 * Licensed under the Apache License, Version 2.0 (the "License");
 * you may not use this file except in compliance with the License.
 * You may obtain a copy of the License at
 *
 *     http://www.apache.org/licenses/LICENSE-2.0
 *
 * Unless required by applicable law or agreed to in writing, software
 * distributed under the License is distributed on an "AS IS" BASIS,
 * WITHOUT WARRANTIES OR CONDITIONS OF ANY KIND, either express or implied.
 * See the License for the specific language governing permissions and
 * limitations under the License.
 */

package com.formdev.flatlaf.ui;

import static com.formdev.flatlaf.util.UIScale.scale;
import static com.formdev.flatlaf.util.UIScale.unscale;
import java.awt.Color;
import java.awt.Component;
import java.awt.ComponentOrientation;
import java.awt.Container;
import java.awt.Dimension;
import java.awt.Graphics;
import java.awt.Graphics2D;
import java.awt.GraphicsConfiguration;
import java.awt.Insets;
import java.awt.LayoutManager;
import java.awt.Rectangle;
import java.awt.Shape;
import java.awt.Toolkit;
import java.awt.event.ActionEvent;
import java.awt.event.ActionListener;
import java.awt.event.FocusEvent;
import java.awt.event.FocusListener;
import java.awt.event.MouseAdapter;
import java.awt.event.MouseEvent;
import java.awt.event.MouseListener;
import java.awt.geom.Rectangle2D;
import java.beans.PropertyChangeListener;
<<<<<<< HEAD
import java.lang.ref.WeakReference;
import java.util.Map;
import java.util.concurrent.atomic.AtomicBoolean;
=======
>>>>>>> c7082055
import javax.swing.AbstractAction;
import javax.swing.BorderFactory;
import javax.swing.CellRendererPane;
import javax.swing.ComboBoxEditor;
import javax.swing.DefaultListCellRenderer;
import javax.swing.InputMap;
import javax.swing.JButton;
import javax.swing.JComboBox;
import javax.swing.JComponent;
import javax.swing.JList;
import javax.swing.JPanel;
import javax.swing.JScrollBar;
import javax.swing.JTextField;
import javax.swing.KeyStroke;
import javax.swing.ListCellRenderer;
import javax.swing.LookAndFeel;
import javax.swing.SwingConstants;
import javax.swing.UIManager;
import javax.swing.border.AbstractBorder;
import javax.swing.border.Border;
import javax.swing.plaf.ComponentUI;
import javax.swing.plaf.UIResource;
import javax.swing.plaf.basic.BasicComboBoxUI;
import javax.swing.plaf.basic.BasicComboPopup;
import javax.swing.plaf.basic.ComboPopup;
import javax.swing.text.JTextComponent;
import com.formdev.flatlaf.FlatClientProperties;
import com.formdev.flatlaf.ui.FlatStyleSupport.Styleable;
import com.formdev.flatlaf.util.SystemInfo;

/**
 * Provides the Flat LaF UI delegate for {@link javax.swing.JComboBox}.
 *
 * <!-- BasicComboBoxUI -->
 *
 * @uiDefault ComboBox.font						Font
 * @uiDefault ComboBox.background				Color
 * @uiDefault ComboBox.foreground				Color
 * @uiDefault ComboBox.border					Border
 * @uiDefault ComboBox.padding					Insets
 * @uiDefault ComboBox.squareButton				boolean	default is true
 *
 * <!-- FlatComboBoxUI -->
 *
 * @uiDefault ComboBox.minimumWidth				int
 * @uiDefault ComboBox.editorColumns			int
 * @uiDefault ComboBox.maximumRowCount			int
 * @uiDefault ComboBox.buttonStyle				String	auto (default), button or none
 * @uiDefault Component.arrowType				String	chevron (default) or triangle
 * @uiDefault Component.isIntelliJTheme			boolean
 * @uiDefault Component.borderColor				Color
 * @uiDefault Component.disabledBorderColor		Color
 * @uiDefault ComboBox.editableBackground		Color	optional; defaults to ComboBox.background
 * @uiDefault ComboBox.focusedBackground		Color	optional
 * @uiDefault ComboBox.disabledBackground		Color
 * @uiDefault ComboBox.disabledForeground		Color
 * @uiDefault ComboBox.buttonBackground			Color
 * @uiDefault ComboBox.buttonEditableBackground	Color
 * @uiDefault ComboBox.buttonFocusedBackground	Color	optional; defaults to ComboBox.focusedBackground
 * @uiDefault ComboBox.buttonArrowColor			Color
 * @uiDefault ComboBox.buttonDisabledArrowColor	Color
 * @uiDefault ComboBox.buttonHoverArrowColor	Color
 * @uiDefault ComboBox.buttonPressedArrowColor	Color
 * @uiDefault ComboBox.popupBackground			Color	optional
 *
 * @author Karl Tauber
 */
public class FlatComboBoxUI
	extends BasicComboBoxUI
{
	@Styleable protected int minimumWidth;
	@Styleable protected int editorColumns;
	@Styleable protected String buttonStyle;
	@Styleable protected String arrowType;
	protected boolean isIntelliJTheme;
	@Styleable protected Color borderColor;
	@Styleable protected Color disabledBorderColor;

	@Styleable protected Color editableBackground;
	@Styleable protected Color focusedBackground;
	@Styleable protected Color disabledBackground;
	@Styleable protected Color disabledForeground;

	@Styleable protected Color buttonBackground;
	@Styleable protected Color buttonEditableBackground;
	@Styleable protected Color buttonFocusedBackground;
	@Styleable protected Color buttonArrowColor;
	@Styleable protected Color buttonDisabledArrowColor;
	@Styleable protected Color buttonHoverArrowColor;
	@Styleable protected Color buttonPressedArrowColor;

<<<<<<< HEAD
	@Styleable protected Color popupFocusedBackground;
=======
	protected Color popupBackground;
>>>>>>> c7082055

	private MouseListener hoverListener;
	protected boolean hover;
	protected boolean pressed;

<<<<<<< HEAD
	private WeakReference<Component> lastRendererComponent;
	private Map<String, Object> oldStyleValues;
	private AtomicBoolean borderShared;
=======
	private CellPaddingBorder paddingBorder;
>>>>>>> c7082055

	public static ComponentUI createUI( JComponent c ) {
		return new FlatComboBoxUI();
	}

	@Override
	public void installUI( JComponent c ) {
		super.installUI( c );

		applyStyle( FlatStyleSupport.getStyle( comboBox ) );
	}

	@Override
	protected void installListeners() {
		super.installListeners();

		hoverListener = new MouseAdapter() {
			@Override
			public void mouseEntered( MouseEvent e ) {
				hover = true;
				repaintArrowButton();
			}

			@Override
			public void mouseExited( MouseEvent e ) {
				hover = false;
				repaintArrowButton();
			}

			@Override
			public void mousePressed( MouseEvent e ) {
				pressed = true;
				repaintArrowButton();
			}

			@Override
			public void mouseReleased( MouseEvent e ) {
				pressed = false;
				repaintArrowButton();
			}

			private void repaintArrowButton() {
				if( arrowButton != null && !comboBox.isEditable() )
					arrowButton.repaint();
			}
		};
		comboBox.addMouseListener( hoverListener );
	}

	@Override
	protected void uninstallListeners() {
		super.uninstallListeners();

		comboBox.removeMouseListener( hoverListener );
		hoverListener = null;
	}

	@Override
	protected void installDefaults() {
		super.installDefaults();

		LookAndFeel.installProperty( comboBox, "opaque", false );

		minimumWidth = UIManager.getInt( "ComboBox.minimumWidth" );
		editorColumns = UIManager.getInt( "ComboBox.editorColumns" );
		buttonStyle = UIManager.getString( "ComboBox.buttonStyle" );
		arrowType = UIManager.getString( "Component.arrowType" );
		isIntelliJTheme = UIManager.getBoolean( "Component.isIntelliJTheme" );
		borderColor = UIManager.getColor( "Component.borderColor" );
		disabledBorderColor = UIManager.getColor( "Component.disabledBorderColor" );

		editableBackground = UIManager.getColor( "ComboBox.editableBackground" );
		focusedBackground = UIManager.getColor( "ComboBox.focusedBackground" );
		disabledBackground = UIManager.getColor( "ComboBox.disabledBackground" );
		disabledForeground = UIManager.getColor( "ComboBox.disabledForeground" );

		buttonBackground = UIManager.getColor( "ComboBox.buttonBackground" );
		buttonFocusedBackground = UIManager.getColor( "ComboBox.buttonFocusedBackground" );
		buttonEditableBackground = UIManager.getColor( "ComboBox.buttonEditableBackground" );
		buttonArrowColor = UIManager.getColor( "ComboBox.buttonArrowColor" );
		buttonDisabledArrowColor = UIManager.getColor( "ComboBox.buttonDisabledArrowColor" );
		buttonHoverArrowColor = UIManager.getColor( "ComboBox.buttonHoverArrowColor" );
		buttonPressedArrowColor = UIManager.getColor( "ComboBox.buttonPressedArrowColor" );

		popupBackground = UIManager.getColor( "ComboBox.popupBackground" );

		// set maximumRowCount
		int maximumRowCount = UIManager.getInt( "ComboBox.maximumRowCount" );
		if( maximumRowCount > 0 && maximumRowCount != 8 && comboBox.getMaximumRowCount() == 8 )
			comboBox.setMaximumRowCount( maximumRowCount );

		paddingBorder = new CellPaddingBorder( padding );

		MigLayoutVisualPadding.install( comboBox );
	}

	@Override
	protected void uninstallDefaults() {
		super.uninstallDefaults();

		borderColor = null;
		disabledBorderColor = null;

		editableBackground = null;
		focusedBackground = null;
		disabledBackground = null;
		disabledForeground = null;

		buttonBackground = null;
		buttonEditableBackground = null;
		buttonFocusedBackground = null;
		buttonArrowColor = null;
		buttonDisabledArrowColor = null;
		buttonHoverArrowColor = null;
		buttonPressedArrowColor = null;

		popupBackground = null;

		paddingBorder.uninstall();

		oldStyleValues = null;
		borderShared = null;

		MigLayoutVisualPadding.uninstall( comboBox );
	}

	@Override
	protected LayoutManager createLayoutManager() {
		return new BasicComboBoxUI.ComboBoxLayoutManager() {
			@Override
			public void layoutContainer( Container parent ) {
				super.layoutContainer( parent );

				if( arrowButton != null ) {
					Insets insets = getInsets();
					int buttonWidth = parent.getPreferredSize().height - insets.top - insets.bottom;
					if( buttonWidth != arrowButton.getWidth() ) {
						// set width of arrow button to preferred height of combobox
						int xOffset = comboBox.getComponentOrientation().isLeftToRight()
							? arrowButton.getWidth() - buttonWidth
							: 0;
						arrowButton.setBounds( arrowButton.getX() + xOffset, arrowButton.getY(),
							buttonWidth, arrowButton.getHeight() );

						// update editor bounds
						if( editor != null )
							editor.setBounds( rectangleForCurrentValue() );
					}
				}
			}
		};
	}

	@Override
	protected FocusListener createFocusListener() {
		// repaint combobox to update focus border
		return new BasicComboBoxUI.FocusHandler() {
			@Override
			public void focusGained( FocusEvent e ) {
				super.focusGained( e );
				if( comboBox != null && comboBox.isEditable() )
					comboBox.repaint();
			}

			@Override
			public void focusLost( FocusEvent e ) {
				super.focusLost( e );
				if( comboBox != null && comboBox.isEditable() )
					comboBox.repaint();
			}
		};
	}

	@Override
	protected PropertyChangeListener createPropertyChangeListener() {
		PropertyChangeListener superListener = super.createPropertyChangeListener();
		return e -> {
			superListener.propertyChange( e );

			Object source = e.getSource();
			String propertyName = e.getPropertyName();

			if( editor != null &&
				((source == comboBox && propertyName == "foreground") ||
				 (source == editor && propertyName == "enabled")) )
			{
				// fix editor component colors
				updateEditorColors();
			} else if( editor != null && source == comboBox && propertyName == "componentOrientation" ) {
				ComponentOrientation o = (ComponentOrientation) e.getNewValue();
				editor.applyComponentOrientation( o );
			} else if( editor != null && FlatClientProperties.PLACEHOLDER_TEXT.equals( propertyName ) )
				editor.repaint();
			else if( FlatClientProperties.COMPONENT_ROUND_RECT.equals( propertyName ) )
				comboBox.repaint();
			else if( FlatClientProperties.MINIMUM_WIDTH.equals( propertyName ) )
				comboBox.revalidate();
			else if( FlatClientProperties.STYLE.equals( propertyName ) ) {
				applyStyle( e.getNewValue() );
				comboBox.revalidate();
				comboBox.repaint();
			}
		};
	}

	@Override
	protected ComboPopup createPopup() {
		return new FlatComboPopup( comboBox );
	}

	@Override
	protected ComboBoxEditor createEditor() {
		ComboBoxEditor comboBoxEditor = super.createEditor();

		Component editor = comboBoxEditor.getEditorComponent();
		if( editor instanceof JTextField ) {
			JTextField textField = (JTextField) editor;
			textField.setColumns( editorColumns );

			// assign a non-null and non-javax.swing.plaf.UIResource border to the text field,
			// otherwise it is replaced with default text field border when switching LaF
			// because javax.swing.plaf.basic.BasicComboBoxEditor.BorderlessTextField.setBorder()
			// uses "border instanceof javax.swing.plaf.basic.BasicComboBoxEditor.UIResource"
			// instead of "border instanceof javax.swing.plaf.UIResource"
			textField.setBorder( BorderFactory.createEmptyBorder() );
		}

		return comboBoxEditor;
	}

	@Override
	protected void configureEditor() {
		super.configureEditor();

		if( editor instanceof JTextField ) {
			JTextField textField = (JTextField) editor;

			// remove default text field border from editor
			if( textField.getBorder() instanceof FlatTextBorder )
				textField.setBorder( BorderFactory.createEmptyBorder() );
		}

		// explicitly make non-opaque
		if( editor instanceof JComponent )
			((JComponent)editor).setOpaque( false );

		editor.applyComponentOrientation( comboBox.getComponentOrientation() );

		updateEditorPadding();
		updateEditorColors();

		// macOS
		if( SystemInfo.isMacOS && editor instanceof JTextComponent ) {
			// delegate actions from editor text field to combobox, which is necessary
			// because text field on macOS already handle those keys
			InputMap inputMap = ((JTextComponent)editor).getInputMap();
			new EditorDelegateAction( inputMap, KeyStroke.getKeyStroke( "UP" ) );
			new EditorDelegateAction( inputMap, KeyStroke.getKeyStroke( "KP_UP" ) );
			new EditorDelegateAction( inputMap, KeyStroke.getKeyStroke( "DOWN" ) );
			new EditorDelegateAction( inputMap, KeyStroke.getKeyStroke( "KP_DOWN" ) );
			new EditorDelegateAction( inputMap, KeyStroke.getKeyStroke( "HOME" ) );
			new EditorDelegateAction( inputMap, KeyStroke.getKeyStroke( "END" ) );
		}
	}

	private void updateEditorPadding() {
		if( !(editor instanceof JTextField) )
			return;

		JTextField textField = (JTextField) editor;
		Insets insets = textField.getInsets();
		Insets pad = padding;
		if( insets.top != 0 || insets.left != 0 || insets.bottom != 0 || insets.right != 0 ) {
			// if text field has custom border, subtract text field insets from padding
			pad = new Insets(
				unscale( Math.max( scale( padding.top ) - insets.top, 0 ) ),
				unscale( Math.max( scale( padding.left ) - insets.left, 0 ) ),
				unscale( Math.max( scale( padding.bottom ) - insets.bottom, 0 ) ),
				unscale( Math.max( scale( padding.right ) - insets.right, 0 ) )
			);
		}
		textField.putClientProperty( FlatClientProperties.TEXT_FIELD_PADDING, pad );
	}

	private void updateEditorColors() {
		// use non-UIResource colors because when SwingUtilities.updateComponentTreeUI()
		// is used, then the editor is updated after the combobox and the
		// colors are again replaced with default colors
		boolean isTextComponent = editor instanceof JTextComponent;
		editor.setForeground( FlatUIUtils.nonUIResource( getForeground( isTextComponent || editor.isEnabled() ) ) );

		if( isTextComponent )
			((JTextComponent)editor).setDisabledTextColor( FlatUIUtils.nonUIResource( getForeground( false ) ) );
	}

	@Override
	protected JButton createArrowButton() {
		return new FlatComboBoxButton();
	}

	/**
	 * @since TODO
	 */
	protected void applyStyle( Object style ) {
		int oldEditorColumns = editorColumns;

		oldStyleValues = FlatStyleSupport.parseAndApply( oldStyleValues, style, this::applyStyleProperty );

		if( arrowButton instanceof FlatComboBoxButton )
			((FlatComboBoxButton)arrowButton).updateStyle();
		if( popup instanceof FlatComboPopup )
			((FlatComboPopup)popup).updateStyle();
		if( editorColumns != oldEditorColumns && editor instanceof JTextField )
			((JTextField)editor).setColumns( editorColumns );
	}

	/**
	 * @since TODO
	 */
	protected Object applyStyleProperty( String key, Object value ) {
		if( borderShared == null )
			borderShared = new AtomicBoolean( true );
		return FlatStyleSupport.applyToAnnotatedObjectOrBorder( this, key, value, comboBox, borderShared );
	}

	@Override
	public void update( Graphics g, JComponent c ) {
		float focusWidth = FlatUIUtils.getBorderFocusWidth( c );
		float arc = FlatUIUtils.getBorderArc( c );
		boolean paintBackground = true;

		// check whether used as cell renderer
		boolean isCellRenderer = c.getParent() instanceof CellRendererPane;
		if( isCellRenderer ) {
			focusWidth = 0;
			arc = 0;
			paintBackground = isCellRendererBackgroundChanged();
		}

		// fill background if opaque to avoid garbage if user sets opaque to true
		if( c.isOpaque() && (focusWidth > 0 || arc > 0) )
			FlatUIUtils.paintParentBackground( g, c );

		Graphics2D g2 = (Graphics2D) g;
		Object[] oldRenderingHints = FlatUIUtils.setRenderingHints( g2 );

		int width = c.getWidth();
		int height = c.getHeight();
		int arrowX = arrowButton.getX();
		int arrowWidth = arrowButton.getWidth();
		boolean paintButton = (comboBox.isEditable() || "button".equals( buttonStyle )) && !"none".equals( buttonStyle );
		boolean enabled = comboBox.isEnabled();
		boolean isLeftToRight = comboBox.getComponentOrientation().isLeftToRight();

		// paint background
		if( paintBackground || c.isOpaque() ) {
			g2.setColor( getBackground( enabled ) );
			FlatUIUtils.paintComponentBackground( g2, 0, 0, width, height, focusWidth, arc );

			// paint arrow button background
			if( enabled && !isCellRenderer ) {
				g2.setColor( paintButton
					? buttonEditableBackground
					: (buttonFocusedBackground != null || focusedBackground != null) && isPermanentFocusOwner( comboBox )
						? (buttonFocusedBackground != null ? buttonFocusedBackground : focusedBackground)
						: buttonBackground );
				Shape oldClip = g2.getClip();
				if( isLeftToRight )
					g2.clipRect( arrowX, 0, width - arrowX, height );
				else
					g2.clipRect( 0, 0, arrowX + arrowWidth, height );
				FlatUIUtils.paintComponentBackground( g2, 0, 0, width, height, focusWidth, arc );
				g2.setClip( oldClip );
			}

			// paint vertical line between value and arrow button
			if( paintButton ) {
				g2.setColor( enabled ? borderColor : disabledBorderColor );
				float lw = scale( 1f );
				float lx = isLeftToRight ? arrowX : arrowX + arrowWidth - lw;
				g2.fill( new Rectangle2D.Float( lx, focusWidth, lw, height - 1 - (focusWidth * 2)) );
			}
		}

		// avoid that the "current value" renderer is invoked with enabled antialiasing
		FlatUIUtils.resetRenderingHints( g2, oldRenderingHints );

		paint( g, c );
	}

	@Override
	@SuppressWarnings( "unchecked" )
	public void paintCurrentValue( Graphics g, Rectangle bounds, boolean hasFocus ) {
		paddingBorder.uninstall();

		ListCellRenderer<Object> renderer = comboBox.getRenderer();
		if( renderer == null )
			renderer = new DefaultListCellRenderer();
		Component c = renderer.getListCellRendererComponent( listBox, comboBox.getSelectedItem(), -1, false, false );
		c.setFont( comboBox.getFont() );
		c.applyComponentOrientation( comboBox.getComponentOrientation() );

		boolean enabled = comboBox.isEnabled();
		c.setBackground( getBackground( enabled ) );
		c.setForeground( getForeground( enabled ) );

		boolean shouldValidate = (c instanceof JPanel);

		paddingBorder.install( c );
		currentValuePane.paintComponent( g, c, comboBox, bounds.x, bounds.y, bounds.width, bounds.height, shouldValidate );
		paddingBorder.uninstall();
	}

	@Override
	public void paintCurrentValueBackground( Graphics g, Rectangle bounds, boolean hasFocus ) {
		// not necessary because already painted in update()
	}

	protected Color getBackground( boolean enabled ) {
		if( enabled ) {
			Color background = comboBox.getBackground();

			// always use explicitly set color
			if( !(background instanceof UIResource) )
				return background;

			// focused
			if( focusedBackground != null && isPermanentFocusOwner( comboBox ) )
				return focusedBackground;

			return (editableBackground != null && comboBox.isEditable()) ? editableBackground : background;
		} else
			return isIntelliJTheme ? FlatUIUtils.getParentBackground( comboBox ) : disabledBackground;
	}

	protected Color getForeground( boolean enabled ) {
		return enabled ? comboBox.getForeground() : disabledForeground;
	}

	@Override
	public Dimension getMinimumSize( JComponent c ) {
		Dimension minimumSize = super.getMinimumSize( c );
		int fw = Math.round( FlatUIUtils.getBorderFocusWidth( c ) * 2 );
		minimumSize.width = Math.max( minimumSize.width, scale( FlatUIUtils.minimumWidth( c, minimumWidth ) ) + fw );
		return minimumSize;
	}

	@Override
	protected Dimension getDefaultSize() {
		paddingBorder.uninstall();
		Dimension size = super.getDefaultSize();
		paddingBorder.uninstall();
		return size;
	}

	@Override
	protected Dimension getDisplaySize() {

		paddingBorder.uninstall();
		Dimension displaySize = super.getDisplaySize();
		paddingBorder.uninstall();

		// remove padding added in super.getDisplaySize()
		int displayWidth = displaySize.width - padding.left - padding.right;
		int displayHeight = displaySize.height - padding.top - padding.bottom;

		// recalculate width without hardcoded 100 under special conditions
		if( displayWidth == 100 &&
			comboBox.isEditable() &&
			comboBox.getItemCount() == 0 &&
			comboBox.getPrototypeDisplayValue() == null )
		{
			displayWidth = Math.max( getDefaultSize().width, editor.getPreferredSize().width );
		}

		return new Dimension( displayWidth, displayHeight );
	}

	@Override
	protected Dimension getSizeForComponent( Component comp ) {
		paddingBorder.install( comp );
		Dimension size = super.getSizeForComponent( comp );
		paddingBorder.uninstall();
		return size;
	}

	private boolean isCellRenderer() {
		return comboBox.getParent() instanceof CellRendererPane;
	}

	private boolean isCellRendererBackgroundChanged() {
		// parent is a CellRendererPane, parentParent is e.g. a JTable
		Container parentParent = comboBox.getParent().getParent();
		return parentParent != null && !comboBox.getBackground().equals( parentParent.getBackground() );
	}

	/**
	 * @since 1.3
	 */
	public static boolean isPermanentFocusOwner( JComboBox<?> comboBox ) {
		if( comboBox.isEditable() ) {
			Component editorComponent = comboBox.getEditor().getEditorComponent();
			return (editorComponent != null) ? FlatUIUtils.isPermanentFocusOwner( editorComponent ) : false;
		} else
			return FlatUIUtils.isPermanentFocusOwner( comboBox );
	}

	//---- class FlatComboBoxButton -------------------------------------------

	protected class FlatComboBoxButton
		extends FlatArrowButton
	{
		protected FlatComboBoxButton() {
			this( SwingConstants.SOUTH, arrowType, buttonArrowColor, buttonDisabledArrowColor,
				buttonHoverArrowColor, null, buttonPressedArrowColor, null );
		}

		protected FlatComboBoxButton( int direction, String type, Color foreground, Color disabledForeground,
			Color hoverForeground, Color hoverBackground, Color pressedForeground, Color pressedBackground )
		{
			super( direction, type, foreground, disabledForeground,
				hoverForeground, hoverBackground, pressedForeground, pressedBackground );
		}

		protected void updateStyle() {
			updateStyle( arrowType, buttonArrowColor, buttonDisabledArrowColor,
				buttonHoverArrowColor, null, buttonPressedArrowColor, null );
		}

		@Override
		protected boolean isHover() {
			return super.isHover() || (!comboBox.isEditable() ? hover : false);
		}

		@Override
		protected boolean isPressed() {
			return super.isPressed() || (!comboBox.isEditable() ? pressed : false);
		}

		@Override
		protected Color getArrowColor() {
			if( isCellRenderer() && isCellRendererBackgroundChanged() )
				return comboBox.getForeground();

			return super.getArrowColor();
		}
	}

	//---- class FlatComboPopup -----------------------------------------------

	@SuppressWarnings( { "rawtypes", "unchecked" } )
	protected class FlatComboPopup
		extends BasicComboPopup
	{
		protected FlatComboPopup( JComboBox combo ) {
			super( combo );

			// BasicComboPopup listens to JComboBox.componentOrientation and updates
			// the component orientation of the list, scroll pane and popup, but when
			// switching the LaF and a new combo popup is created, the component
			// orientation is not applied.
			ComponentOrientation o = comboBox.getComponentOrientation();
			list.setComponentOrientation( o );
			scroller.setComponentOrientation( o );
			setComponentOrientation( o );
		}

		@Override
		protected Rectangle computePopupBounds( int px, int py, int pw, int ph ) {
			// get maximum display width of all items
			int displayWidth = getDisplaySize().width;

			// add border insets
			for( Border border : new Border[] { scroller.getViewportBorder(), scroller.getBorder() } ) {
				if( border != null ) {
					Insets borderInsets = border.getBorderInsets( null );
					displayWidth += borderInsets.left + borderInsets.right;
				}
			}

			// add width of vertical scroll bar
			JScrollBar verticalScrollBar = scroller.getVerticalScrollBar();
			if( verticalScrollBar != null )
				displayWidth += verticalScrollBar.getPreferredSize().width;

			// make popup wider if necessary
			if( displayWidth > pw ) {
				// limit popup width to screen width
				GraphicsConfiguration gc = comboBox.getGraphicsConfiguration();
				if( gc != null ) {
					Rectangle screenBounds = gc.getBounds();
					Insets screenInsets = Toolkit.getDefaultToolkit().getScreenInsets( gc );
					displayWidth = Math.min( displayWidth, screenBounds.width - screenInsets.left - screenInsets.right );
				} else {
					Dimension screenSize = Toolkit.getDefaultToolkit().getScreenSize();
					displayWidth = Math.min( displayWidth, screenSize.width );
				}

				int diff = displayWidth - pw;
				pw = displayWidth;

				if( !comboBox.getComponentOrientation().isLeftToRight() )
					px -= diff;
			}

			return super.computePopupBounds( px, py, pw, ph );
		}

		@Override
		protected void configurePopup() {
			super.configurePopup();

			Border border = UIManager.getBorder( "PopupMenu.border" );
			if( border != null )
				setBorder( border );
		}

		@Override
		protected void configureList() {
			super.configureList();

			list.setCellRenderer( new PopupListCellRenderer() );
<<<<<<< HEAD
			updateStyle();
		}

		void updateStyle() {
			if( popupFocusedBackground != null )
		        list.setBackground( popupFocusedBackground );
=======
			if( popupBackground != null )
		        list.setBackground( popupBackground );
>>>>>>> c7082055
		}

		@Override
		protected PropertyChangeListener createPropertyChangeListener() {
			PropertyChangeListener superListener = super.createPropertyChangeListener();
			return e -> {
				superListener.propertyChange( e );

				if( e.getPropertyName() == "renderer" )
					list.setCellRenderer( new PopupListCellRenderer() );
			};
		}

		@Override
		protected int getPopupHeightForRowCount( int maxRowCount ) {
			int height = super.getPopupHeightForRowCount( maxRowCount );
			paddingBorder.uninstall();
			return height;
		}

		@Override
		protected void paintChildren( Graphics g ) {
			super.paintChildren( g );
			paddingBorder.uninstall();
		}

		//---- class PopupListCellRenderer -----

		private class PopupListCellRenderer
			implements ListCellRenderer
		{
			@Override
			public Component getListCellRendererComponent( JList list, Object value,
				int index, boolean isSelected, boolean cellHasFocus )
			{
				paddingBorder.uninstall();

				ListCellRenderer renderer = comboBox.getRenderer();
				if( renderer == null )
					renderer = new DefaultListCellRenderer();
				Component c = renderer.getListCellRendererComponent( list, value, index, isSelected, cellHasFocus );
				c.applyComponentOrientation( comboBox.getComponentOrientation() );

				paddingBorder.install( c );

				return c;
			}
		}
	}

	//---- class CellPaddingBorder --------------------------------------------

	/**
	 * Cell padding border used in popup list and for current value if not editable.
	 * <p>
	 * The insets are the union of the cell padding and the renderer border insets,
	 * which vertically aligns text in popup list with text in combobox.
	 * <p>
	 * The renderer border is painted on the outer side of this border.
	 */
	private static class CellPaddingBorder
		extends AbstractBorder
	{
		private final Insets padding;
		private JComponent rendererComponent;
		private Border rendererBorder;

		CellPaddingBorder( Insets padding ) {
			this.padding = padding;
		}

		void install( Component c ) {
			if( !(c instanceof JComponent) )
				return;

			JComponent jc = (JComponent) c;
			Border oldBorder = jc.getBorder();
			if( oldBorder == this )
				return; // already installed

			// this border can be installed only at one component
			uninstall();

			// remember component where this border was installed for uninstall
			rendererComponent = jc;

			// remember old border and replace it
			rendererBorder = oldBorder;
			rendererComponent.setBorder( this );
		}

		/**
		 * Uninstall border from previously installed component.
		 * Because this border is installed in PopupListCellRenderer.getListCellRendererComponent(),
		 * there is no single place to uninstall it.
		 * This is the reason why this method is called from various places.
		 */
		void uninstall() {
			if( rendererComponent == null )
				return;

			if( rendererComponent.getBorder() == this )
				rendererComponent.setBorder( rendererBorder );
			rendererComponent = null;
			rendererBorder = null;
		}

		@Override
		public Insets getBorderInsets( Component c, Insets insets ) {
			Insets padding = scale( this.padding );
			if( rendererBorder != null ) {
				Insets insideInsets = rendererBorder.getBorderInsets( c );
				insets.top = Math.max( padding.top, insideInsets.top );
				insets.left = Math.max( padding.left, insideInsets.left );
				insets.bottom = Math.max( padding.bottom, insideInsets.bottom );
				insets.right = Math.max( padding.right, insideInsets.right );
			} else {
				insets.top = padding.top;
				insets.left = padding.left;
				insets.bottom = padding.bottom;
				insets.right = padding.right;
			}
			return insets;
		}

		@Override
		public void paintBorder( Component c, Graphics g, int x, int y, int width, int height ) {
			if( rendererBorder != null )
				rendererBorder.paintBorder( c, g, x, y, width, height );
		}
	}

	//---- class EditorDelegateAction -----------------------------------------

	/**
	 * Delegates actions from editor text field to combobox.
	 */
	private class EditorDelegateAction
		extends AbstractAction
	{
		private final KeyStroke keyStroke;

		EditorDelegateAction( InputMap inputMap, KeyStroke keyStroke ) {
			this.keyStroke = keyStroke;

			// add to input map
			inputMap.put( keyStroke, this );
		}

		@Override
		public void actionPerformed( ActionEvent e ) {
			ActionListener action = comboBox.getActionForKeyStroke( keyStroke );
			if( action != null ) {
				action.actionPerformed( new ActionEvent( comboBox, e.getID(),
					e.getActionCommand(), e.getWhen(), e.getModifiers() ) );
			}
		}
	}
}<|MERGE_RESOLUTION|>--- conflicted
+++ resolved
@@ -40,12 +40,8 @@
 import java.awt.event.MouseListener;
 import java.awt.geom.Rectangle2D;
 import java.beans.PropertyChangeListener;
-<<<<<<< HEAD
-import java.lang.ref.WeakReference;
 import java.util.Map;
 import java.util.concurrent.atomic.AtomicBoolean;
-=======
->>>>>>> c7082055
 import javax.swing.AbstractAction;
 import javax.swing.BorderFactory;
 import javax.swing.CellRendererPane;
@@ -137,23 +133,16 @@
 	@Styleable protected Color buttonHoverArrowColor;
 	@Styleable protected Color buttonPressedArrowColor;
 
-<<<<<<< HEAD
-	@Styleable protected Color popupFocusedBackground;
-=======
-	protected Color popupBackground;
->>>>>>> c7082055
+	@Styleable protected Color popupBackground;
 
 	private MouseListener hoverListener;
 	protected boolean hover;
 	protected boolean pressed;
 
-<<<<<<< HEAD
-	private WeakReference<Component> lastRendererComponent;
+	private CellPaddingBorder paddingBorder;
+
 	private Map<String, Object> oldStyleValues;
 	private AtomicBoolean borderShared;
-=======
-	private CellPaddingBorder paddingBorder;
->>>>>>> c7082055
 
 	public static ComponentUI createUI( JComponent c ) {
 		return new FlatComboBoxUI();
@@ -776,17 +765,12 @@
 			super.configureList();
 
 			list.setCellRenderer( new PopupListCellRenderer() );
-<<<<<<< HEAD
 			updateStyle();
 		}
 
 		void updateStyle() {
-			if( popupFocusedBackground != null )
-		        list.setBackground( popupFocusedBackground );
-=======
 			if( popupBackground != null )
 		        list.setBackground( popupBackground );
->>>>>>> c7082055
 		}
 
 		@Override
