/*
 * Copyright 2020 FormDev Software GmbH
 *
 * Licensed under the Apache License, Version 2.0 (the "License");
 * you may not use this file except in compliance with the License.
 * You may obtain a copy of the License at
 *
 *     https://www.apache.org/licenses/LICENSE-2.0
 *
 * Unless required by applicable law or agreed to in writing, software
 * distributed under the License is distributed on an "AS IS" BASIS,
 * WITHOUT WARRANTIES OR CONDITIONS OF ANY KIND, either express or implied.
 * See the License for the specific language governing permissions and
 * limitations under the License.
 */

package com.formdev.flatlaf.ui;

<<<<<<< HEAD
import java.awt.Component;
import java.awt.Container;
import java.awt.Dimension;
import java.awt.Insets;
import java.awt.LayoutManager;
import java.awt.LayoutManager2;
import java.beans.PropertyChangeEvent;
import java.util.function.Function;
import javax.swing.JComponent;
import javax.swing.JLayeredPane;
import javax.swing.JMenuBar;
import javax.swing.JRootPane;
=======
import java.awt.Color;
import java.awt.Container;
import javax.swing.JComponent;
import javax.swing.JDialog;
import javax.swing.JFrame;
import javax.swing.JRootPane;
import javax.swing.UIManager;
>>>>>>> 6a8bf2ac
import javax.swing.plaf.ComponentUI;
import javax.swing.plaf.UIResource;
import javax.swing.plaf.basic.BasicRootPaneUI;
import com.formdev.flatlaf.FlatClientProperties;
import com.formdev.flatlaf.util.SystemInfo;

/**
 * Provides the Flat LaF UI delegate for {@link javax.swing.JRootPane}.
 *
 * @author Karl Tauber
 */
public class FlatRootPaneUI
	extends BasicRootPaneUI
{
	private JRootPane rootPane;
	private FlatTitlePane titlePane;
	private LayoutManager oldLayout;

	public static ComponentUI createUI( JComponent c ) {
		return new FlatRootPaneUI();
	}

	@Override
	public void installUI( JComponent c ) {
		super.installUI( c );

		rootPane = (JRootPane) c;

		if( rootPane.getWindowDecorationStyle() != JRootPane.NONE )
			installClientDecorations();

		if( SystemInfo.IS_JETBRAINS_JVM_11_OR_LATER && SystemInfo.IS_WINDOWS_10_OR_LATER )
			JBRCustomDecorations.install( rootPane );
	}

	@Override
	public void uninstallUI( JComponent c ) {
		super.uninstallUI( c );

		uninstallClientDecorations();
		rootPane = null;
	}

	private void installClientDecorations() {
		// install title pane
		setTitlePane( new FlatTitlePane( rootPane ) );

		// install layout
		oldLayout = rootPane.getLayout();
		rootPane.setLayout( new FlatRootLayout() );
	}

	private void uninstallClientDecorations() {
		setTitlePane( null );

		if( oldLayout != null ) {
			rootPane.setLayout( oldLayout );
			oldLayout = null;
		}

		if( rootPane.getWindowDecorationStyle() == JRootPane.NONE ) {
			rootPane.revalidate();
			rootPane.repaint();
		}
	}

	// layer title pane under frame content layer to allow placing menu bar over title pane
	private final static Integer TITLE_PANE_LAYER = JLayeredPane.FRAME_CONTENT_LAYER - 1;

	private void setTitlePane( FlatTitlePane newTitlePane ) {
		JLayeredPane layeredPane = rootPane.getLayeredPane();

		if( titlePane != null )
			layeredPane.remove( titlePane );

		if( newTitlePane != null )
			layeredPane.add( newTitlePane, TITLE_PANE_LAYER );

		titlePane = newTitlePane;
	}

	@Override
	public void propertyChange( PropertyChangeEvent e ) {
		super.propertyChange( e );

		switch( e.getPropertyName() ) {
			case "windowDecorationStyle":
				uninstallClientDecorations();
				if( rootPane.getWindowDecorationStyle() != JRootPane.NONE )
					installClientDecorations();
				break;

			case FlatClientProperties.MENU_BAR_EMBEDDED:
				if( titlePane != null ) {
					titlePane.menuBarChanged();
					rootPane.revalidate();
					rootPane.repaint();
				}
				break;
		}
	}

	//---- class FlatRootLayout -----------------------------------------------

	private class FlatRootLayout
		implements LayoutManager2
	{
		@Override public void addLayoutComponent( String name, Component comp ) {}
		@Override public void addLayoutComponent( Component comp, Object constraints ) {}
		@Override public void removeLayoutComponent( Component comp ) {}

		@Override
		public Dimension preferredLayoutSize( Container parent ) {
			return computeLayoutSize( parent, c -> c.getPreferredSize() );
		}

		@Override
		public Dimension minimumLayoutSize( Container parent ) {
			return computeLayoutSize( parent, c -> c.getMinimumSize() );
		}

		@Override
		public Dimension maximumLayoutSize( Container parent ) {
			return new Dimension( Integer.MAX_VALUE, Integer.MAX_VALUE );
		}

		private Dimension computeLayoutSize( Container parent, Function<Component, Dimension> getSizeFunc ) {
			JRootPane rootPane = (JRootPane) parent;

			Dimension titlePaneSize = (titlePane != null)
				? getSizeFunc.apply( titlePane )
				: new Dimension();
			Dimension contentSize = (rootPane.getContentPane() != null)
				? getSizeFunc.apply( rootPane.getContentPane() )
				: rootPane.getSize();

			int width = Math.max( titlePaneSize.width, contentSize.width );
			int height = titlePaneSize.height + contentSize.height;
			if( titlePane == null || !titlePane.isMenuBarEmbedded() ) {
				Dimension menuBarSize = (rootPane.getJMenuBar() != null)
					? getSizeFunc.apply( rootPane.getJMenuBar() )
					: new Dimension();

				width = Math.max( width, menuBarSize.width );
				height += menuBarSize.height;
			}

			Insets insets = rootPane.getInsets();

			return new Dimension(
				width + insets.left + insets.right,
				height + insets.top + insets.bottom );
		}

		@Override
		public void layoutContainer( Container parent ) {
			JRootPane rootPane = (JRootPane) parent;

			Insets insets = rootPane.getInsets();
			int x = insets.left;
			int y = insets.top;
			int width = rootPane.getWidth() - insets.left - insets.right;
			int height = rootPane.getHeight() - insets.top - insets.bottom;

			if( rootPane.getLayeredPane() != null )
				rootPane.getLayeredPane().setBounds( x, y, width, height );
			if( rootPane.getGlassPane() != null )
				rootPane.getGlassPane().setBounds( x, y, width, height );

			int nextY = 0;
			if( titlePane != null ) {
				Dimension prefSize = titlePane.getPreferredSize();
				titlePane.setBounds( 0, 0, width, prefSize.height );
				nextY += prefSize.height;
			}

			JMenuBar menuBar = rootPane.getJMenuBar();
			if( menuBar != null ) {
				if( titlePane != null && titlePane.isMenuBarEmbedded() ) {
					titlePane.validate();
					menuBar.setBounds( titlePane.getMenuBarBounds() );
				} else {
					Dimension prefSize = menuBar.getPreferredSize();
					menuBar.setBounds( 0, nextY, width, prefSize.height );
					nextY += prefSize.height;
				}
			}

			Container contentPane = rootPane.getContentPane();
			if( contentPane != null )
				contentPane.setBounds( 0, nextY, width, Math.max( height - nextY, 0 ) );
		}

		@Override
		public void invalidateLayout( Container parent ) {
			if( titlePane != null && titlePane.isMenuBarEmbedded() )
				titlePane.menuBarChanged();
		}

		@Override
		public float getLayoutAlignmentX( Container target ) {
			return 0;
		}

		@Override
		public float getLayoutAlignmentY( Container target ) {
			return 0;
		}
	}

	@Override
	protected void installDefaults( JRootPane c ) {
		super.installDefaults( c );

		// Update background color of JFrame or JDialog parent to avoid bad border
		// on HiDPI screens when switching from light to dark Laf.
		// The background of JFrame is initialized in JFrame.frameInit() and
		// the background of JDialog in JDialog.dialogInit(),
		// but it was not updated when switching Laf.
		Container parent = c.getParent();
		if( parent instanceof JFrame || parent instanceof JDialog ) {
			Color background = parent.getBackground();
			if( background == null || background instanceof UIResource )
				parent.setBackground( UIManager.getColor( "control" ) );
		}
	}
}<|MERGE_RESOLUTION|>--- conflicted
+++ resolved
@@ -16,7 +16,7 @@
 
 package com.formdev.flatlaf.ui;
 
-<<<<<<< HEAD
+import java.awt.Color;
 import java.awt.Component;
 import java.awt.Container;
 import java.awt.Dimension;
@@ -26,18 +26,12 @@
 import java.beans.PropertyChangeEvent;
 import java.util.function.Function;
 import javax.swing.JComponent;
+import javax.swing.JDialog;
+import javax.swing.JFrame;
 import javax.swing.JLayeredPane;
 import javax.swing.JMenuBar;
 import javax.swing.JRootPane;
-=======
-import java.awt.Color;
-import java.awt.Container;
-import javax.swing.JComponent;
-import javax.swing.JDialog;
-import javax.swing.JFrame;
-import javax.swing.JRootPane;
 import javax.swing.UIManager;
->>>>>>> 6a8bf2ac
 import javax.swing.plaf.ComponentUI;
 import javax.swing.plaf.UIResource;
 import javax.swing.plaf.basic.BasicRootPaneUI;
@@ -79,6 +73,23 @@
 
 		uninstallClientDecorations();
 		rootPane = null;
+	}
+
+	@Override
+	protected void installDefaults( JRootPane c ) {
+		super.installDefaults( c );
+
+		// Update background color of JFrame or JDialog parent to avoid bad border
+		// on HiDPI screens when switching from light to dark Laf.
+		// The background of JFrame is initialized in JFrame.frameInit() and
+		// the background of JDialog in JDialog.dialogInit(),
+		// but it was not updated when switching Laf.
+		Container parent = c.getParent();
+		if( parent instanceof JFrame || parent instanceof JDialog ) {
+			Color background = parent.getBackground();
+			if( background == null || background instanceof UIResource )
+				parent.setBackground( UIManager.getColor( "control" ) );
+		}
 	}
 
 	private void installClientDecorations() {
@@ -247,21 +258,4 @@
 			return 0;
 		}
 	}
-
-	@Override
-	protected void installDefaults( JRootPane c ) {
-		super.installDefaults( c );
-
-		// Update background color of JFrame or JDialog parent to avoid bad border
-		// on HiDPI screens when switching from light to dark Laf.
-		// The background of JFrame is initialized in JFrame.frameInit() and
-		// the background of JDialog in JDialog.dialogInit(),
-		// but it was not updated when switching Laf.
-		Container parent = c.getParent();
-		if( parent instanceof JFrame || parent instanceof JDialog ) {
-			Color background = parent.getBackground();
-			if( background == null || background instanceof UIResource )
-				parent.setBackground( UIManager.getColor( "control" ) );
-		}
-	}
 }