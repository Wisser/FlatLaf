--- conflicted
+++ resolved
@@ -46,32 +46,28 @@
  * @uiDefault ToolBar.floatingForeground				Color
  * @uiDefault ToolBar.isRollover						boolean
  *
-<<<<<<< HEAD
+ * <!-- FlatToolBarUI -->
+ *
+ * @uiDefault ToolBar.focusableButtons					boolean
+ *
  * <!-- FlatToolBarBorder -->
  *
  * @uiDefault ToolBar.borderMargins				Insets
  * @uiDefault ToolBar.gripColor					Color
-=======
- * <!-- FlatToolBarUI -->
- *
- * @uiDefault ToolBar.focusableButtons					boolean
->>>>>>> fb44c8fb
  *
  * @author Karl Tauber
  */
 public class FlatToolBarUI
 	extends BasicToolBarUI
 {
-<<<<<<< HEAD
+	/** @since 1.4 */
+	protected boolean focusableButtons;
+
 	// for FlatToolBarBorder
 	@Styleable protected Insets borderMargins;
 	@Styleable protected Color gripColor;
 
 	private Map<String, Object> oldStyleValues;
-=======
-	/** @since 1.4 */
-	protected boolean focusableButtons;
->>>>>>> fb44c8fb
 
 	public static ComponentUI createUI( JComponent c ) {
 		return new FlatToolBarUI();
@@ -81,25 +77,22 @@
 	public void installUI( JComponent c ) {
 		super.installUI( c );
 
-<<<<<<< HEAD
-		applyStyle( FlatStyleSupport.getStyle( c ) );
-=======
 		// disable focusable state of buttons (when switching from another Laf)
 		if( !focusableButtons )
 			setButtonsFocusable( false );
->>>>>>> fb44c8fb
+
+		applyStyle( FlatStyleSupport.getStyle( c ) );
 	}
 
 	@Override
 	public void uninstallUI( JComponent c ) {
 		super.uninstallUI( c );
 
-<<<<<<< HEAD
-		oldStyleValues = null;
-=======
 		// re-enable focusable state of buttons (when switching to another Laf)
 		if( !focusableButtons )
 			setButtonsFocusable( true );
+
+		oldStyleValues = null;
 	}
 
 	@Override
@@ -107,7 +100,6 @@
 		super.installDefaults();
 
 		focusableButtons = UIManager.getBoolean( "ToolBar.focusableButtons" );
->>>>>>> fb44c8fb
 	}
 
 	@Override
@@ -137,7 +129,6 @@
 		};
 	}
 
-<<<<<<< HEAD
 	@Override
 	protected PropertyChangeListener createPropertyListener() {
 		return FlatStyleSupport.createPropertyChangeListener( toolBar, this::applyStyle, super.createPropertyListener() );
@@ -155,7 +146,8 @@
 	 */
 	protected Object applyStyleProperty( String key, Object value ) {
 		return FlatStyleSupport.applyToAnnotatedObject( this, key, value );
-=======
+	}
+
 	/**
 	 * @since 1.4
 	 */
@@ -164,7 +156,6 @@
 			if( c instanceof AbstractButton )
 				c.setFocusable( focusable );
 		}
->>>>>>> fb44c8fb
 	}
 
 	// disable rollover border
