/*
 * Copyright 2019 FormDev Software GmbH
 *
 * Licensed under the Apache License, Version 2.0 (the "License");
 * you may not use this file except in compliance with the License.
 * You may obtain a copy of the License at
 *
 *     http://www.apache.org/licenses/LICENSE-2.0
 *
 * Unless required by applicable law or agreed to in writing, software
 * distributed under the License is distributed on an "AS IS" BASIS,
 * WITHOUT WARRANTIES OR CONDITIONS OF ANY KIND, either express or implied.
 * See the License for the specific language governing permissions and
 * limitations under the License.
 */

package com.formdev.flatlaf.ui;

import static com.formdev.flatlaf.FlatClientProperties.*;

import java.awt.Color;
import java.awt.Component;
import java.awt.Graphics;
import java.awt.Insets;
import java.awt.Rectangle;
import java.awt.event.MouseEvent;
import java.awt.event.MouseListener;
import java.beans.PropertyChangeListener;
import java.util.Map;
import javax.swing.CellRendererPane;
import javax.swing.Icon;
import javax.swing.JComponent;
import javax.swing.JLabel;
import javax.swing.JTree;
import javax.swing.LookAndFeel;
import javax.swing.SwingUtilities;
import javax.swing.UIManager;
import javax.swing.JTree.DropLocation;
import javax.swing.plaf.ComponentUI;
import javax.swing.plaf.basic.BasicTreeUI;
import javax.swing.tree.DefaultTreeCellRenderer;
import javax.swing.tree.TreePath;
import com.formdev.flatlaf.ui.FlatStylingSupport.Styleable;
import com.formdev.flatlaf.ui.FlatStylingSupport.StyleableUI;
import com.formdev.flatlaf.util.UIScale;

/**
 * Provides the Flat LaF UI delegate for {@link javax.swing.JTree}.
 *
 * <!-- BasicTreeUI -->
 *
 * @uiDefault Tree.font								Font
 * @uiDefault Tree.background						Color
 * @uiDefault Tree.hash								Color
 * @uiDefault Tree.dropLineColor					Color
 * @uiDefault Tree.expandedIcon						Icon
 * @uiDefault Tree.collapsedIcon					Icon
 * @uiDefault Tree.leftChildIndent					int
 * @uiDefault Tree.rightChildIndent					int
 * @uiDefault Tree.rowHeight						int
 * @uiDefault Tree.scrollsOnExpand					boolean
 * @uiDefault Tree.scrollsHorizontallyAndVertically	boolean
 * @uiDefault Tree.paintLines						boolean
 * @uiDefault Tree.lineTypeDashed					boolean
 * @uiDefault Tree.showsRootHandles					boolean
 * @uiDefault Tree.repaintWholeRow					boolean
 *
 * <!-- DefaultTreeCellRenderer -->
 *
 * @uiDefault Tree.leafIcon							Icon
 * @uiDefault Tree.closedIcon						Icon
 * @uiDefault Tree.openIcon							Icon
 * @uiDefault Tree.textBackground					Color
 * @uiDefault Tree.textForeground					Color
 * @uiDefault Tree.selectionBackground				Color
 * @uiDefault Tree.selectionForeground				Color
 * @uiDefault Tree.selectionBorderColor				Color	focus indicator border color
 * @uiDefault Tree.drawsFocusBorderAroundIcon		boolean
 * @uiDefault Tree.drawDashedFocusIndicator			boolean
 * @uiDefault Tree.rendererFillBackground			boolean	default is true
 * @uiDefault Tree.rendererMargins					Insets
 * @uiDefault Tree.dropCellBackground				Color
 * @uiDefault Tree.dropCellForeground				Color
 *
 * <!-- DefaultTreeCellEditor -->
 *
 * @uiDefault Tree.editorBorder						Border
 * @uiDefault Tree.editorBorderSelectionColor		Color
 *
 * <!-- FlatTreeUI -->
 *
 * @uiDefault Tree.border							Border
 * @uiDefault Tree.selectionBackground				Color
 * @uiDefault Tree.selectionForeground				Color
 * @uiDefault Tree.selectionInactiveBackground		Color
 * @uiDefault Tree.selectionInactiveForeground		Color
 * @uiDefault Tree.wideSelection					boolean
 * @uiDefault Tree.showCellFocusIndicator			boolean
 *
 * <!-- FlatTreeExpandedIcon -->
 *
 * @uiDefault Component.arrowType					String	chevron (default) or triangle
 * @uiDefault Tree.icon.expandedColor				Color
 *
 * <!-- FlatTreeCollapsedIcon -->
 *
 * @uiDefault Component.arrowType					String	chevron (default) or triangle
 * @uiDefault Tree.icon.collapsedColor				Color
 *
 * <!-- FlatTreeLeafIcon -->
 *
 * @uiDefault Tree.icon.leafColor					Color
 *
 * <!-- FlatTreeClosedIcon -->
 *
 * @uiDefault Tree.icon.closedColor					Color
 *
 * <!-- FlatTreeOpenIcon -->
 *
 * @uiDefault Tree.icon.openColor					Color
 *
 * @author Karl Tauber
 */
public class FlatTreeUI
	extends BasicTreeUI
	implements StyleableUI
{
	@Styleable protected Color selectionBackground;
	@Styleable protected Color selectionForeground;
	@Styleable protected Color selectionInactiveBackground;
	@Styleable protected Color selectionInactiveForeground;
	@Styleable protected Color selectionBorderColor;
	@Styleable protected boolean wideSelection;
	@Styleable protected boolean showCellFocusIndicator;

	// for icons
	// (needs to be public because icon classes are in another package)
	@Styleable(dot=true) public String iconArrowType;
	@Styleable(dot=true) public Color iconExpandedColor;
	@Styleable(dot=true) public Color iconCollapsedColor;
	@Styleable(dot=true) public Color iconLeafColor;
	@Styleable(dot=true) public Color iconClosedColor;
	@Styleable(dot=true) public Color iconOpenColor;

	private Color defaultCellNonSelectionBackground;
	private Color defaultSelectionBackground;
	private Color defaultSelectionForeground;
	private Color defaultSelectionBorderColor;
	private Map<String, Object> oldStyleValues;

	public static ComponentUI createUI( JComponent c ) {
		return new FlatTreeUI();
	}

	@Override
	public void installUI( JComponent c ) {
		super.installUI( c );

		applyStyle( FlatStylingSupport.getStyle( c ) );
	}

	@Override
	protected void installDefaults() {
		super.installDefaults();

		LookAndFeel.installBorder( tree, "Tree.border" );

		selectionBackground = UIManager.getColor( "Tree.selectionBackground" );
		selectionForeground = UIManager.getColor( "Tree.selectionForeground" );
		selectionInactiveBackground = UIManager.getColor( "Tree.selectionInactiveBackground" );
		selectionInactiveForeground = UIManager.getColor( "Tree.selectionInactiveForeground" );
		selectionBorderColor = UIManager.getColor( "Tree.selectionBorderColor" );
		wideSelection = UIManager.getBoolean( "Tree.wideSelection" );
		showCellFocusIndicator = UIManager.getBoolean( "Tree.showCellFocusIndicator" );

		defaultCellNonSelectionBackground = UIManager.getColor( "Tree.textBackground" );
		defaultSelectionBackground = selectionBackground;
		defaultSelectionForeground = selectionForeground;
		defaultSelectionBorderColor = selectionBorderColor;

		// scale
		int rowHeight = FlatUIUtils.getUIInt( "Tree.rowHeight", 16 );
		if( rowHeight > 0 )
			LookAndFeel.installProperty( tree, "rowHeight", UIScale.scale( rowHeight ) );
		setLeftChildIndent( UIScale.scale( getLeftChildIndent() ) );
		setRightChildIndent( UIScale.scale( getRightChildIndent() ) );
	}

	@Override
	protected void uninstallDefaults() {
		super.uninstallDefaults();

		LookAndFeel.uninstallBorder( tree );

		selectionBackground = null;
		selectionForeground = null;
		selectionInactiveBackground = null;
		selectionInactiveForeground = null;
		selectionBorderColor = null;

		defaultCellNonSelectionBackground = null;
		defaultSelectionBackground = null;
		defaultSelectionForeground = null;
		defaultSelectionBorderColor = null;
		oldStyleValues = null;
	}

	@Override
	protected MouseListener createMouseListener() {
		return new BasicTreeUI.MouseHandler() {
			@Override
			public void mousePressed( MouseEvent e ) {
				super.mousePressed( handleWideMouseEvent( e ) );
			}

			@Override
			public void mouseReleased( MouseEvent e ) {
				super.mouseReleased( handleWideMouseEvent( e ) );
			}

			@Override
			public void mouseDragged( MouseEvent e ) {
				super.mouseDragged( handleWideMouseEvent( e ) );
			}

			private MouseEvent handleWideMouseEvent( MouseEvent e ) {
				if( !isWideSelection() || !tree.isEnabled() || !SwingUtilities.isLeftMouseButton( e ) || e.isConsumed() )
					return e;

				int x = e.getX();
				int y = e.getY();
				TreePath path = getClosestPathForLocation( tree, x, y );
				if( path == null || isLocationInExpandControl( path, x, y ) )
					return e;

				Rectangle bounds = getPathBounds( tree, path );
				if( bounds == null || y < bounds.y || y >= (bounds.y + bounds.height) )
					return e;

				int newX = Math.max( bounds.x, Math.min( x, bounds.x + bounds.width - 1 ) );
				if( newX == x )
					return e;

				// clone mouse event, but with new X coordinate
				return new MouseEvent( e.getComponent(), e.getID(), e.getWhen(),
					e.getModifiers() | e.getModifiersEx(), newX, e.getY(),
					e.getClickCount(), e.isPopupTrigger(), e.getButton() );
			}
		};
	}

	@Override
	protected PropertyChangeListener createPropertyChangeListener() {
		PropertyChangeListener superListener = super.createPropertyChangeListener();
		return e -> {
			superListener.propertyChange( e );

			if( e.getSource() == tree ) {
				switch( e.getPropertyName() ) {
					case TREE_WIDE_SELECTION:
					case TREE_PAINT_SELECTION:
						tree.repaint();
						break;

					case "dropLocation":
						if( isWideSelection() ) {
							JTree.DropLocation oldValue = (JTree.DropLocation) e.getOldValue();
							repaintWideDropLocation( oldValue );
							repaintWideDropLocation( tree.getDropLocation() );
						}
						break;

					case STYLE:
						applyStyle( e.getNewValue() );
						tree.revalidate();
						tree.repaint();
						break;
				}
			}
		};
	}

	private void repaintWideDropLocation(JTree.DropLocation loc) {
		if( loc == null || isDropLine( loc ) )
			return;

		Rectangle r = tree.getPathBounds( loc.getPath() );
		if( r != null )
			tree.repaint( 0, r.y, tree.getWidth(), r.height );
	}

	@Override
	public Rectangle getPathBounds( JTree tree, TreePath path ) {
		Rectangle bounds = super.getPathBounds( tree, path );

		// If this method was invoked from JTree.getPathForLocation(int x, int y) to check whether
		// the location is within tree node bounds, then return the bounds of a wide node.
		// This changes the behavior of JTree.getPathForLocation(int x, int y) and
		// JTree.getRowForLocation(int x, int y), which now return the path/row even
		// if [x,y] is in the wide row area outside of the actual tree node.
		if( bounds != null &&
			isWideSelection() &&
			UIManager.getBoolean( "FlatLaf.experimental.tree.widePathForLocation" ) &&
			StackUtils.wasInvokedFrom( JTree.class.getName(), "getPathForLocation", 5 ) )
		{
			bounds.x = 0;
			bounds.width = tree.getWidth();
		}
		return bounds;
	}

	/**
	 * @since 2
	 */
	protected void applyStyle( Object style ) {
		oldStyleValues = FlatStylingSupport.parseAndApply( oldStyleValues, style, this::applyStyleProperty );
	}

	/**
	 * @since 2
	 */
	protected Object applyStyleProperty( String key, Object value ) {
		return FlatStylingSupport.applyToAnnotatedObjectOrComponent( this, tree, key, value );
	}

	/**
	 * @since 2
	 */
	@Override
	public Map<String, Class<?>> getStyleableInfos( JComponent c ) {
		return FlatStylingSupport.getAnnotatedStyleableInfos( this );
	}

	/**
	 * Same as super.paintRow(), but supports wide selection and uses
	 * inactive selection background/foreground if tree is not focused.
	 */
	@Override
	protected void paintRow( Graphics g, Rectangle clipBounds, Insets insets, Rectangle bounds,
		TreePath path, int row, boolean isExpanded, boolean hasBeenExpanded, boolean isLeaf )
	{
		boolean isEditing = (editingComponent != null && editingRow == row);
		boolean isSelected = tree.isRowSelected( row );
		boolean isDropRow = isDropRow( row );
		boolean needsSelectionPainting = (isSelected || isDropRow) && isPaintSelection();

		// do not paint row if editing
		if( isEditing ) {
			// paint wide selection
			// (do not access cell renderer here to avoid side effect
			// if renderer component is also used as editor component)
			if( isSelected && isWideSelection() ) {
				Color oldColor = g.getColor();
				g.setColor( selectionInactiveBackground );
				paintWideSelection( g, clipBounds, insets, bounds, path, row, isExpanded, hasBeenExpanded, isLeaf );
				g.setColor( oldColor );
			}
			return;
		}

		boolean hasFocus = FlatUIUtils.isPermanentFocusOwner( tree );
		boolean cellHasFocus = hasFocus && (row == getLeadSelectionRow());

		// if tree is used as cell renderer in another component (e.g. in Rhino JavaScript debugger),
		// check whether that component is focused to get correct selection colors
		if( !hasFocus && isSelected && tree.getParent() instanceof CellRendererPane )
			hasFocus = FlatUIUtils.isPermanentFocusOwner( tree.getParent().getParent() );

		// get renderer component
		Component rendererComponent = currentCellRenderer.getTreeCellRendererComponent( tree,
			path.getLastPathComponent(), isSelected, isExpanded, isLeaf, row, cellHasFocus );

		// renderer background/foreground
		Color oldBackgroundSelectionColor = null;
		if( isSelected && !hasFocus && !isDropRow ) {
			// apply inactive selection background/foreground if tree is not focused
			oldBackgroundSelectionColor = setRendererBackgroundSelectionColor( rendererComponent, selectionInactiveBackground );
			setRendererForeground( rendererComponent, selectionInactiveForeground );

		} else if( isSelected ) {
			// update background/foreground if set via style
			if( selectionBackground != defaultSelectionBackground )
				oldBackgroundSelectionColor = setRendererBackgroundSelectionColor( rendererComponent, selectionBackground );
			if( selectionForeground != defaultSelectionForeground )
				setRendererForeground( rendererComponent, selectionForeground );
		}

		// update focus selection border
		Color oldBorderSelectionColor = null;
		if( isSelected && hasFocus &&
			(!showCellFocusIndicator || tree.getMinSelectionRow() == tree.getMaxSelectionRow()) )
		{
			// remove focus selection border if exactly one item is selected or if showCellFocusIndicator is false
			oldBorderSelectionColor = setRendererBorderSelectionColor( rendererComponent, null );

		} else if( hasFocus && selectionBorderColor != defaultSelectionBorderColor ) {
			// update focus selection border if set via style
			oldBorderSelectionColor = setRendererBorderSelectionColor( rendererComponent, selectionBorderColor );
		}

		// paint selection background
		if( needsSelectionPainting ) {
			// set selection color
			Color oldColor = g.getColor();
			g.setColor( isDropRow
				? UIManager.getColor( "Tree.dropCellBackground" )
				: (rendererComponent instanceof DefaultTreeCellRenderer
					? ((DefaultTreeCellRenderer)rendererComponent).getBackgroundSelectionColor()
					: (hasFocus ? selectionBackground : selectionInactiveBackground)) );

			if( isWideSelection() ) {
				// wide selection
				paintWideSelection( g, clipBounds, insets, bounds, path, row, isExpanded, hasBeenExpanded, isLeaf );
			} else {
				// non-wide selection
				paintCellBackground( g, rendererComponent, bounds );
			}

			// this is actually not necessary because renderer should always set color
			// before painting, but doing anyway to avoid any side effect (in bad renderers)
			g.setColor( oldColor );
		} else {
			// paint cell background if DefaultTreeCellRenderer.getBackgroundNonSelectionColor() is set
			if( rendererComponent instanceof DefaultTreeCellRenderer ) {
				DefaultTreeCellRenderer renderer = (DefaultTreeCellRenderer) rendererComponent;
				Color bg = renderer.getBackgroundNonSelectionColor();
				if( bg != null && !bg.equals( defaultCellNonSelectionBackground ) ) {
					Color oldColor = g.getColor();
					g.setColor( bg );
					paintCellBackground( g, rendererComponent, bounds );
					g.setColor( oldColor );
				}
			}
		}

		// paint renderer
		rendererPane.paintComponent( g, rendererComponent, tree, bounds.x, bounds.y, bounds.width, bounds.height, true );

		// restore background selection color and border selection color
		if( oldBackgroundSelectionColor != null )
			((DefaultTreeCellRenderer)rendererComponent).setBackgroundSelectionColor( oldBackgroundSelectionColor );
		if( oldBorderSelectionColor != null )
			((DefaultTreeCellRenderer)rendererComponent).setBorderSelectionColor( oldBorderSelectionColor );
	}

<<<<<<< HEAD
	private void paintWideSelection( Graphics g, Rectangle clipBounds, Insets insets, Rectangle bounds,
		TreePath path, int row, boolean isExpanded, boolean hasBeenExpanded, boolean isLeaf )
	{
		g.fillRect( 0, bounds.y, tree.getWidth(), bounds.height );

		// paint expand/collapse icon
		// (was already painted before, but painted over with wide selection)
		if( shouldPaintExpandControl( path, row, isExpanded, hasBeenExpanded, isLeaf ) ) {
			paintExpandControl( g, clipBounds, insets, bounds,
				path, row, isExpanded, hasBeenExpanded, isLeaf );
		}
=======
	private Color setRendererBackgroundSelectionColor( Component rendererComponent, Color color ) {
		Color oldColor = null;

		if( rendererComponent instanceof DefaultTreeCellRenderer ) {
			DefaultTreeCellRenderer renderer = (DefaultTreeCellRenderer) rendererComponent;
			if( renderer.getBackgroundSelectionColor() == defaultSelectionBackground ) {
				oldColor = renderer.getBackgroundSelectionColor();
				renderer.setBackgroundSelectionColor( color );
			}
		} else {
			if( rendererComponent.getBackground() == defaultSelectionBackground )
				rendererComponent.setBackground( color );
		}

		return oldColor;
	}

	private void setRendererForeground( Component rendererComponent, Color color ) {
		if( rendererComponent.getForeground() == defaultSelectionForeground )
			rendererComponent.setForeground( color );
	}

	private Color setRendererBorderSelectionColor( Component rendererComponent, Color color ) {
		Color oldColor = null;

		if( rendererComponent instanceof DefaultTreeCellRenderer ) {
			DefaultTreeCellRenderer renderer = (DefaultTreeCellRenderer) rendererComponent;
			if( renderer.getBorderSelectionColor() == defaultSelectionBorderColor ) {
				oldColor = renderer.getBorderSelectionColor();
				renderer.setBorderSelectionColor( color );
			}
		}

		return oldColor;
>>>>>>> 560ec437
	}

	private void paintCellBackground( Graphics g, Component rendererComponent, Rectangle bounds ) {
		int xOffset = 0;
		int imageOffset = 0;

		if( rendererComponent instanceof JLabel ) {
			JLabel label = (JLabel) rendererComponent;
			Icon icon = label.getIcon();
			imageOffset = (icon != null && label.getText() != null)
				? icon.getIconWidth() + Math.max( label.getIconTextGap() - 1, 0 )
				: 0;
			xOffset = label.getComponentOrientation().isLeftToRight() ? imageOffset : 0;
		}

		g.fillRect( bounds.x + xOffset, bounds.y, bounds.width - imageOffset, bounds.height );
	}

	/**
	 * Checks whether dropping on a row.
	 * See DefaultTreeCellRenderer.getTreeCellRendererComponent().
	 */
	private boolean isDropRow( int row ) {
		JTree.DropLocation dropLocation = tree.getDropLocation();
		return dropLocation != null &&
			dropLocation.getChildIndex() == -1 &&
			tree.getRowForPath( dropLocation.getPath() ) == row;
	}

	@Override
	protected Rectangle getDropLineRect( DropLocation loc ) {
		Rectangle r = super.getDropLineRect( loc );
		return isWideSelection() ? new Rectangle( 0, r.y, tree.getWidth(), r.height ) : r;
	}

	protected boolean isWideSelection() {
		return clientPropertyBoolean( tree, TREE_WIDE_SELECTION, wideSelection );
	}

	protected boolean isPaintSelection() {
		return clientPropertyBoolean( tree, TREE_PAINT_SELECTION, true );
	}
}<|MERGE_RESOLUTION|>--- conflicted
+++ resolved
@@ -443,7 +443,42 @@
 			((DefaultTreeCellRenderer)rendererComponent).setBorderSelectionColor( oldBorderSelectionColor );
 	}
 
-<<<<<<< HEAD
+	private Color setRendererBackgroundSelectionColor( Component rendererComponent, Color color ) {
+		Color oldColor = null;
+
+		if( rendererComponent instanceof DefaultTreeCellRenderer ) {
+			DefaultTreeCellRenderer renderer = (DefaultTreeCellRenderer) rendererComponent;
+			if( renderer.getBackgroundSelectionColor() == defaultSelectionBackground ) {
+				oldColor = renderer.getBackgroundSelectionColor();
+				renderer.setBackgroundSelectionColor( color );
+			}
+		} else {
+			if( rendererComponent.getBackground() == defaultSelectionBackground )
+				rendererComponent.setBackground( color );
+		}
+
+		return oldColor;
+	}
+
+	private void setRendererForeground( Component rendererComponent, Color color ) {
+		if( rendererComponent.getForeground() == defaultSelectionForeground )
+			rendererComponent.setForeground( color );
+	}
+
+	private Color setRendererBorderSelectionColor( Component rendererComponent, Color color ) {
+		Color oldColor = null;
+
+		if( rendererComponent instanceof DefaultTreeCellRenderer ) {
+			DefaultTreeCellRenderer renderer = (DefaultTreeCellRenderer) rendererComponent;
+			if( renderer.getBorderSelectionColor() == defaultSelectionBorderColor ) {
+				oldColor = renderer.getBorderSelectionColor();
+				renderer.setBorderSelectionColor( color );
+			}
+		}
+
+		return oldColor;
+	}
+
 	private void paintWideSelection( Graphics g, Rectangle clipBounds, Insets insets, Rectangle bounds,
 		TreePath path, int row, boolean isExpanded, boolean hasBeenExpanded, boolean isLeaf )
 	{
@@ -455,42 +490,6 @@
 			paintExpandControl( g, clipBounds, insets, bounds,
 				path, row, isExpanded, hasBeenExpanded, isLeaf );
 		}
-=======
-	private Color setRendererBackgroundSelectionColor( Component rendererComponent, Color color ) {
-		Color oldColor = null;
-
-		if( rendererComponent instanceof DefaultTreeCellRenderer ) {
-			DefaultTreeCellRenderer renderer = (DefaultTreeCellRenderer) rendererComponent;
-			if( renderer.getBackgroundSelectionColor() == defaultSelectionBackground ) {
-				oldColor = renderer.getBackgroundSelectionColor();
-				renderer.setBackgroundSelectionColor( color );
-			}
-		} else {
-			if( rendererComponent.getBackground() == defaultSelectionBackground )
-				rendererComponent.setBackground( color );
-		}
-
-		return oldColor;
-	}
-
-	private void setRendererForeground( Component rendererComponent, Color color ) {
-		if( rendererComponent.getForeground() == defaultSelectionForeground )
-			rendererComponent.setForeground( color );
-	}
-
-	private Color setRendererBorderSelectionColor( Component rendererComponent, Color color ) {
-		Color oldColor = null;
-
-		if( rendererComponent instanceof DefaultTreeCellRenderer ) {
-			DefaultTreeCellRenderer renderer = (DefaultTreeCellRenderer) rendererComponent;
-			if( renderer.getBorderSelectionColor() == defaultSelectionBorderColor ) {
-				oldColor = renderer.getBorderSelectionColor();
-				renderer.setBorderSelectionColor( color );
-			}
-		}
-
-		return oldColor;
->>>>>>> 560ec437
 	}
 
 	private void paintCellBackground( Graphics g, Component rendererComponent, Rectangle bounds ) {
