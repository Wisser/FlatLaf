--- conflicted
+++ resolved
@@ -262,25 +262,25 @@
 				//---- zoom1xButton ----
 				zoom1xButton.setText("1x");
 				zoom1xButton.setSelected(true);
-				zoom1xButton.setFont(zoom1xButton.getFont().deriveFont(zoom1xButton.getFont().getSize() - 2f));
+				zoom1xButton.putClientProperty("FlatLaf.styleClass", "small");
 				zoom1xButton.addActionListener(e -> zoomChanged());
 				zoomToolBar.add(zoom1xButton);
 
 				//---- zoom2xButton ----
 				zoom2xButton.setText("2x");
-				zoom2xButton.setFont(zoom2xButton.getFont().deriveFont(zoom2xButton.getFont().getSize() - 2f));
+				zoom2xButton.putClientProperty("FlatLaf.styleClass", "small");
 				zoom2xButton.addActionListener(e -> zoomChanged());
 				zoomToolBar.add(zoom2xButton);
 
 				//---- zoom3xButton ----
 				zoom3xButton.setText("3x");
-				zoom3xButton.setFont(zoom3xButton.getFont().deriveFont(zoom3xButton.getFont().getSize() - 2f));
+				zoom3xButton.putClientProperty("FlatLaf.styleClass", "small");
 				zoom3xButton.addActionListener(e -> zoomChanged());
 				zoomToolBar.add(zoom3xButton);
 
 				//---- zoom4xButton ----
 				zoom4xButton.setText("4x");
-				zoom4xButton.setFont(zoom4xButton.getFont().deriveFont(zoom4xButton.getFont().getSize() - 2f));
+				zoom4xButton.putClientProperty("FlatLaf.styleClass", "small");
 				zoom4xButton.addActionListener(e -> zoomChanged());
 				zoomToolBar.add(zoom4xButton);
 				zoomToolBar.addSeparator();
@@ -288,6 +288,7 @@
 				//---- indeterminateButton ----
 				indeterminateButton.setText("indeterminate");
 				indeterminateButton.setSelected(true);
+				indeterminateButton.putClientProperty("FlatLaf.styleClass", "small");
 				indeterminateButton.addActionListener(e -> indeterminateChanged());
 				zoomToolBar.add(indeterminateButton);
 			}
@@ -297,13 +298,8 @@
 
 		//---- label22 ----
 		label22.setText("JCheckBox");
-<<<<<<< HEAD
-		label22.setFont(label22.getFont().deriveFont(label22.getFont().getSize() + 4f));
+		label22.putClientProperty("FlatLaf.styleClass", "h3");
 		add(label22, "cell 0 1 3 1");
-=======
-		label22.putClientProperty("FlatLaf.styleClass", "h3");
-		add(label22, "cell 0 0 3 1");
->>>>>>> 8914cf78
 
 		//---- label1 ----
 		label1.setText("unfocused");
@@ -315,53 +311,33 @@
 
 		//---- label23 ----
 		label23.setText("unsel.");
-<<<<<<< HEAD
-		label23.setFont(label23.getFont().deriveFont(label23.getFont().getSize() - 2f));
+		label23.putClientProperty("FlatLaf.styleClass", "small");
 		add(label23, "cell 1 3,alignx center,growx 0");
 
 		//---- label28 ----
 		label28.setText("sel.");
-		label28.setFont(label28.getFont().deriveFont(label28.getFont().getSize() - 2f));
+		label28.putClientProperty("FlatLaf.styleClass", "small");
 		add(label28, "cell 2 3,alignx center,growx 0");
 
 		//---- label37 ----
 		label37.setText("ind.");
-		label37.setFont(label37.getFont().deriveFont(label37.getFont().getSize() - 2f));
+		label37.putClientProperty("FlatLaf.styleClass", "small");
 		add(label37, "cell 3 3,alignx center,growx 0");
-
-		//---- label24 ----
-		label24.setText("unsel.");
-		label24.setFont(label24.getFont().deriveFont(label24.getFont().getSize() - 2f));
-		add(label24, "cell 4 3,alignx center,growx 0");
-
-		//---- label29 ----
-		label29.setText("sel.");
-		label29.setFont(label29.getFont().deriveFont(label29.getFont().getSize() - 2f));
-		add(label29, "cell 5 3,alignx center,growx 0");
-
-		//---- label38 ----
-		label38.setText("ind.");
-		label38.setFont(label38.getFont().deriveFont(label38.getFont().getSize() - 2f));
-		add(label38, "cell 6 3,alignx center,growx 0");
-=======
-		label23.putClientProperty("FlatLaf.styleClass", "small");
-		add(label23, "cell 1 2,alignx center,growx 0");
-
-		//---- label28 ----
-		label28.setText("selected");
-		label28.putClientProperty("FlatLaf.styleClass", "small");
-		add(label28, "cell 2 2,alignx center,growx 0");
 
 		//---- label24 ----
 		label24.setText("unsel.");
 		label24.putClientProperty("FlatLaf.styleClass", "small");
-		add(label24, "cell 3 2,alignx center,growx 0");
+		add(label24, "cell 4 3,alignx center,growx 0");
 
 		//---- label29 ----
-		label29.setText("selected");
+		label29.setText("sel.");
 		label29.putClientProperty("FlatLaf.styleClass", "small");
-		add(label29, "cell 4 2,alignx center,growx 0");
->>>>>>> 8914cf78
+		add(label29, "cell 5 3,alignx center,growx 0");
+
+		//---- label38 ----
+		label38.setText("ind.");
+		label38.putClientProperty("FlatLaf.styleClass", "small");
+		add(label38, "cell 6 3,alignx center,growx 0");
 
 		//---- label17 ----
 		label17.setText("none");
@@ -490,13 +466,8 @@
 
 		//---- label27 ----
 		label27.setText("JRadioButton");
-<<<<<<< HEAD
-		label27.setFont(label27.getFont().deriveFont(label27.getFont().getSize() + 4f));
+		label27.putClientProperty("FlatLaf.styleClass", "h3");
 		add(label27, "cell 0 9 3 1");
-=======
-		label27.putClientProperty("FlatLaf.styleClass", "h3");
-		add(label27, "cell 0 8 3 1");
->>>>>>> 8914cf78
 
 		//---- label3 ----
 		label3.setText("unfocused");
@@ -508,43 +479,23 @@
 
 		//---- label25 ----
 		label25.setText("unsel.");
-<<<<<<< HEAD
-		label25.setFont(label25.getFont().deriveFont(label25.getFont().getSize() - 2f));
+		label25.putClientProperty("FlatLaf.styleClass", "small");
 		add(label25, "cell 1 11,alignx center,growx 0");
 
 		//---- label30 ----
 		label30.setText("sel.");
-		label30.setFont(label30.getFont().deriveFont(label30.getFont().getSize() - 2f));
+		label30.putClientProperty("FlatLaf.styleClass", "small");
 		add(label30, "cell 2 11,alignx center,growx 0");
-
-		//---- label26 ----
-		label26.setText("unsel.");
-		label26.setFont(label26.getFont().deriveFont(label26.getFont().getSize() - 2f));
-		add(label26, "cell 4 11,alignx center,growx 0");
-
-		//---- label31 ----
-		label31.setText("sel.");
-		label31.setFont(label31.getFont().deriveFont(label31.getFont().getSize() - 2f));
-		add(label31, "cell 5 11,alignx center,growx 0");
-=======
-		label25.putClientProperty("FlatLaf.styleClass", "small");
-		add(label25, "cell 1 10,alignx center,growx 0");
-
-		//---- label30 ----
-		label30.setText("selected");
-		label30.putClientProperty("FlatLaf.styleClass", "small");
-		add(label30, "cell 2 10,alignx center,growx 0");
 
 		//---- label26 ----
 		label26.setText("unsel.");
 		label26.putClientProperty("FlatLaf.styleClass", "small");
-		add(label26, "cell 3 10,alignx center,growx 0");
+		add(label26, "cell 4 11,alignx center,growx 0");
 
 		//---- label31 ----
-		label31.setText("selected");
+		label31.setText("sel.");
 		label31.putClientProperty("FlatLaf.styleClass", "small");
-		add(label31, "cell 4 10,alignx center,growx 0");
->>>>>>> 8914cf78
+		add(label31, "cell 5 11,alignx center,growx 0");
 
 		//---- label36 ----
 		label36.setText("none");
