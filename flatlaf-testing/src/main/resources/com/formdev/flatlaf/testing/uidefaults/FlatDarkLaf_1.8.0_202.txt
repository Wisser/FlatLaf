Class  com.formdev.flatlaf.FlatDarkLaf
ID     FlatLaf - Flat Dark
Name   Flat Dark
Java   1.8.0_202
OS     Windows 10


#----  ----

AATextInfoPropertyKey          [unknown type] sun.swing.SwingUtilities2$AATextInfo


#---- Actions ----

Actions.Blue                   #3592c4    javax.swing.plaf.ColorUIResource [UI]
Actions.Green                  #499c54    javax.swing.plaf.ColorUIResource [UI]
Actions.Grey                   #afb1b3    javax.swing.plaf.ColorUIResource [UI]
Actions.GreyInline             #7f8b91    javax.swing.plaf.ColorUIResource [UI]
Actions.Red                    #c75450    javax.swing.plaf.ColorUIResource [UI]
Actions.Yellow                 #f0a732    javax.swing.plaf.ColorUIResource [UI]


#---- AuditoryCues ----

AuditoryCues.allAuditoryCues   length=13    [Ljava.lang.Object;
    [0] CheckBoxMenuItem.commandSound
    [1] InternalFrame.closeSound
    [2] InternalFrame.maximizeSound
    [3] InternalFrame.minimizeSound
    [4] InternalFrame.restoreDownSound
    [5] InternalFrame.restoreUpSound
    [6] MenuItem.commandSound
    [7] OptionPane.errorSound
    [8] OptionPane.informationSound
    [9] OptionPane.questionSound
    [10] OptionPane.warningSound
    [11] PopupMenu.popupSound
    [12] RadioButtonMenuItem.commandSound
AuditoryCues.cueList           length=13    [Ljava.lang.Object;
    [0] CheckBoxMenuItem.commandSound
    [1] InternalFrame.closeSound
    [2] InternalFrame.maximizeSound
    [3] InternalFrame.minimizeSound
    [4] InternalFrame.restoreDownSound
    [5] InternalFrame.restoreUpSound
    [6] MenuItem.commandSound
    [7] OptionPane.errorSound
    [8] OptionPane.informationSound
    [9] OptionPane.questionSound
    [10] OptionPane.warningSound
    [11] PopupMenu.popupSound
    [12] RadioButtonMenuItem.commandSound
AuditoryCues.noAuditoryCues    length=1    [Ljava.lang.Object;
    [0] mute


#---- BusyLabel ----

BusyLabelUI                    com.formdev.flatlaf.swingx.ui.FlatBusyLabelUI


#---- Button ----

Button.arc                     6
Button.background              #4c5052    javax.swing.plaf.ColorUIResource [UI]
Button.border                  [lazy] 1,1,1,1  false    com.formdev.flatlaf.ui.FlatButtonBorder [UI]
Button.borderColor             #5e6060    javax.swing.plaf.ColorUIResource [UI]
Button.darkShadow              #7a8a99    javax.swing.plaf.ColorUIResource [UI]
Button.default.background      #365880    javax.swing.plaf.ColorUIResource [UI]
Button.default.boldText        true
Button.default.borderColor     #4c708c    javax.swing.plaf.ColorUIResource [UI]
Button.default.borderWidth     1
Button.default.focusColor      #43688c    javax.swing.plaf.ColorUIResource [UI]
Button.default.focusedBorderColor #537699    javax.swing.plaf.ColorUIResource [UI]
Button.default.foreground      #bbbbbb    javax.swing.plaf.ColorUIResource [UI]
Button.default.hoverBackground #ff0000    com.formdev.flatlaf.util.DerivedColor [UI]
Button.default.hoverBorderColor #537699    javax.swing.plaf.ColorUIResource [UI]
Button.default.pressedBackground #ff0000    com.formdev.flatlaf.util.DerivedColor [UI]
Button.defaultButtonFollowsFocus true
Button.disabledBorderColor     #5e6060    javax.swing.plaf.ColorUIResource [UI]
Button.disabledText            #777777    javax.swing.plaf.ColorUIResource [UI]
Button.focusInputMap           [lazy] 2    javax.swing.plaf.InputMapUIResource [UI]
    pressed SPACE                   pressed
    released SPACE                  released
Button.focusedBorderColor      #466d94    javax.swing.plaf.ColorUIResource [UI]
Button.font                    Segoe UI plain 12    javax.swing.plaf.FontUIResource [UI]
Button.foreground              #bbbbbb    javax.swing.plaf.ColorUIResource [UI]
Button.highlight               #ffffff    javax.swing.plaf.ColorUIResource [UI]
Button.hoverBackground         #ff0000    com.formdev.flatlaf.util.DerivedColor [UI]
Button.hoverBorderColor        #466d94    javax.swing.plaf.ColorUIResource [UI]
Button.iconTextGap             4
Button.light                   #ffffff    javax.swing.plaf.ColorUIResource [UI]
Button.margin                  2,14,2,14    javax.swing.plaf.InsetsUIResource [UI]
Button.minimumWidth            72
Button.pressedBackground       #ff0000    com.formdev.flatlaf.util.DerivedColor [UI]
Button.rollover                true
Button.shadow                  #b8cfe5    javax.swing.plaf.ColorUIResource [UI]
Button.textIconGap             4
Button.textShiftOffset         0
Button.toolbar.hoverBackground #4c5052    javax.swing.plaf.ColorUIResource [UI]
Button.toolbar.margin          3,3,3,3    javax.swing.plaf.InsetsUIResource [UI]
Button.toolbar.pressedBackground #555a5d    javax.swing.plaf.ColorUIResource [UI]
Button.toolbar.spacingInsets   1,2,1,2    javax.swing.plaf.InsetsUIResource [UI]
ButtonUI                       com.formdev.flatlaf.ui.FlatButtonUI


#---- Caret ----

Caret.width                    [active] 1


#---- CheckBox ----

CheckBox.arc                   4
CheckBox.background            #3c3f41    javax.swing.plaf.ColorUIResource [UI]
CheckBox.border                [lazy] 0,0,0,0  false    com.formdev.flatlaf.ui.FlatMarginBorder [UI]
CheckBox.disabledText          #777777    javax.swing.plaf.ColorUIResource [UI]
CheckBox.focusInputMap         [lazy] 2    javax.swing.plaf.InputMapUIResource [UI]
    pressed SPACE                   pressed
    released SPACE                  released
CheckBox.font                  Segoe UI plain 12    javax.swing.plaf.FontUIResource [UI]
CheckBox.foreground            #bbbbbb    javax.swing.plaf.ColorUIResource [UI]
CheckBox.icon.background       #43494a    javax.swing.plaf.ColorUIResource [UI]
CheckBox.icon.borderColor      #6b6b6b    javax.swing.plaf.ColorUIResource [UI]
CheckBox.icon.checkmarkColor   #a7a7a7    javax.swing.plaf.ColorUIResource [UI]
CheckBox.icon.disabledBackground #3c3f41    javax.swing.plaf.ColorUIResource [UI]
CheckBox.icon.disabledBorderColor #545556    javax.swing.plaf.ColorUIResource [UI]
CheckBox.icon.disabledCheckmarkColor #606060    javax.swing.plaf.ColorUIResource [UI]
CheckBox.icon.focusedBorderColor #466d94    javax.swing.plaf.ColorUIResource [UI]
CheckBox.icon.hoverBackground  #ff0000    com.formdev.flatlaf.util.DerivedColor [UI]
CheckBox.icon.hoverBorderColor #466d94    javax.swing.plaf.ColorUIResource [UI]
CheckBox.icon.pressedBackground #ff0000    com.formdev.flatlaf.util.DerivedColor [UI]
CheckBox.icon.selectedBackground #43494a    javax.swing.plaf.ColorUIResource [UI]
CheckBox.icon.selectedBorderColor #6b6b6b    javax.swing.plaf.ColorUIResource [UI]
CheckBox.icon.selectedFocusedBorderColor #466d94    javax.swing.plaf.ColorUIResource [UI]
CheckBox.icon                  [lazy] 15,15    com.formdev.flatlaf.icons.FlatCheckBoxIcon [UI]
CheckBox.iconTextGap           4
CheckBox.margin                2,2,2,2    javax.swing.plaf.InsetsUIResource [UI]
CheckBox.rollover              true
CheckBox.textIconGap           4
CheckBox.textShiftOffset       0


#---- CheckBoxMenuItem ----

CheckBoxMenuItem.acceleratorFont Segoe UI plain 12    javax.swing.plaf.FontUIResource [UI]
CheckBoxMenuItem.acceleratorForeground #bbbbbb    javax.swing.plaf.ColorUIResource [UI]
CheckBoxMenuItem.acceleratorSelectionForeground #bbbbbb    javax.swing.plaf.ColorUIResource [UI]
CheckBoxMenuItem.arrowIcon     [lazy] 6,10    com.formdev.flatlaf.icons.FlatMenuItemArrowIcon [UI]
CheckBoxMenuItem.background    #303234    javax.swing.plaf.ColorUIResource [UI]
CheckBoxMenuItem.border        [lazy] 0,0,0,0  false    com.formdev.flatlaf.ui.FlatMenuItemBorder [UI]
CheckBoxMenuItem.borderPainted true
CheckBoxMenuItem.checkIcon     [lazy] 15,15    com.formdev.flatlaf.icons.FlatCheckBoxMenuItemIcon [UI]
CheckBoxMenuItem.disabledForeground #777777    javax.swing.plaf.ColorUIResource [UI]
CheckBoxMenuItem.font          Segoe UI plain 12    javax.swing.plaf.FontUIResource [UI]
CheckBoxMenuItem.foreground    #bbbbbb    javax.swing.plaf.ColorUIResource [UI]
CheckBoxMenuItem.margin        2,8,2,8    javax.swing.plaf.InsetsUIResource [UI]
CheckBoxMenuItem.opaque        false
CheckBoxMenuItem.selectionBackground #4b6eaf    javax.swing.plaf.ColorUIResource [UI]
CheckBoxMenuItem.selectionForeground #bbbbbb    javax.swing.plaf.ColorUIResource [UI]
CheckBoxMenuItemUI             com.formdev.flatlaf.ui.FlatCheckBoxMenuItemUI


#---- CheckBox ----

CheckBoxUI                     com.formdev.flatlaf.ui.FlatCheckBoxUI


#---- ColorChooser ----

ColorChooser.background        #3c3f41    javax.swing.plaf.ColorUIResource [UI]
ColorChooser.font              Segoe UI plain 12    javax.swing.plaf.FontUIResource [UI]
ColorChooser.foreground        #bbbbbb    javax.swing.plaf.ColorUIResource [UI]
ColorChooser.swatchesDefaultRecentColor #eeeeee    javax.swing.plaf.ColorUIResource [UI]
ColorChooser.swatchesRecentSwatchSize 16,16    javax.swing.plaf.DimensionUIResource [UI]
ColorChooser.swatchesSwatchSize 16,16    javax.swing.plaf.DimensionUIResource [UI]
ColorChooserUI                 com.formdev.flatlaf.ui.FlatColorChooserUI


#---- ComboBox ----

ComboBox.ancestorInputMap      [lazy] 15    javax.swing.plaf.InputMapUIResource [UI]
    alt pressed DOWN                togglePopup
    alt pressed KP_DOWN             togglePopup
    alt pressed KP_UP               togglePopup
    alt pressed UP                  togglePopup
    pressed DOWN                    selectNext
    pressed END                     endPassThrough
    pressed ENTER                   enterPressed
    pressed ESCAPE                  hidePopup
    pressed HOME                    homePassThrough
    pressed KP_DOWN                 selectNext
    pressed KP_UP                   selectPrevious
    pressed PAGE_DOWN               pageDownPassThrough
    pressed PAGE_UP                 pageUpPassThrough
    pressed SPACE                   spacePopup
    pressed UP                      selectPrevious
ComboBox.background            #45494a    javax.swing.plaf.ColorUIResource [UI]
ComboBox.border                [lazy] 1,1,1,1  false    com.formdev.flatlaf.ui.FlatRoundBorder [UI]
ComboBox.buttonArrowColor      #9a9da1    javax.swing.plaf.ColorUIResource [UI]
ComboBox.buttonBackground      #45494a    javax.swing.plaf.ColorUIResource [UI]
ComboBox.buttonDarkShadow      #7a8a99    javax.swing.plaf.ColorUIResource [UI]
ComboBox.buttonDisabledArrowColor #585858    javax.swing.plaf.ColorUIResource [UI]
ComboBox.buttonEditableBackground #404445    javax.swing.plaf.ColorUIResource [UI]
ComboBox.buttonHighlight       #ffffff    javax.swing.plaf.ColorUIResource [UI]
ComboBox.buttonHoverArrowColor #bbbbbb    javax.swing.plaf.ColorUIResource [UI]
ComboBox.buttonShadow          #b8cfe5    javax.swing.plaf.ColorUIResource [UI]
ComboBox.disabledBackground    #3c3f41    javax.swing.plaf.ColorUIResource [UI]
ComboBox.disabledForeground    #777777    javax.swing.plaf.ColorUIResource [UI]
ComboBox.font                  Segoe UI plain 12    javax.swing.plaf.FontUIResource [UI]
ComboBox.foreground            #bbbbbb    javax.swing.plaf.ColorUIResource [UI]
ComboBox.isEnterSelectablePopup false
ComboBox.noActionOnKeyNavigation false
ComboBox.padding               2,6,2,6    javax.swing.plaf.InsetsUIResource [UI]
ComboBox.selectionBackground   #4b6eaf    javax.swing.plaf.ColorUIResource [UI]
ComboBox.selectionForeground   #bbbbbb    javax.swing.plaf.ColorUIResource [UI]
ComboBox.timeFactor            1000
ComboBoxUI                     com.formdev.flatlaf.ui.FlatComboBoxUI


#---- Component ----

Component.arc                  5
Component.arrowType            chevron
Component.borderColor          #646464    javax.swing.plaf.ColorUIResource [UI]
Component.disabledBorderColor  #646464    javax.swing.plaf.ColorUIResource [UI]
Component.focusColor           #3d6185    javax.swing.plaf.ColorUIResource [UI]
Component.focusWidth           0
Component.focusedBorderColor   #466d94    javax.swing.plaf.ColorUIResource [UI]
Component.hideMnemonics        true
Component.innerFocusWidth      0.5
Component.linkColor            #589df6    javax.swing.plaf.ColorUIResource [UI]
Component.minimumWidth         64


#---- DatePicker ----

DatePickerUI                   com.formdev.flatlaf.swingx.ui.FlatDatePickerUI


#---- Desktop ----

Desktop.ancestorInputMap       [lazy] 29    javax.swing.plaf.InputMapUIResource [UI]
    ctrl alt pressed F6             selectNextFrame
    ctrl pressed F10                maximize
    ctrl pressed F12                navigateNext
    ctrl pressed F4                 close
    ctrl pressed F5                 restore
    ctrl pressed F6                 selectNextFrame
    ctrl pressed F7                 move
    ctrl pressed F8                 resize
    ctrl pressed F9                 minimize
    ctrl pressed TAB                selectNextFrame
    pressed DOWN                    down
    pressed ESCAPE                  escape
    pressed KP_DOWN                 down
    pressed KP_LEFT                 left
    pressed KP_RIGHT                right
    pressed KP_UP                   up
    pressed LEFT                    left
    pressed RIGHT                   right
    pressed UP                      up
    shift ctrl alt pressed F6       selectPreviousFrame
    shift ctrl pressed F12          navigatePrevious
    shift pressed DOWN              shrinkDown
    shift pressed KP_DOWN           shrinkDown
    shift pressed KP_LEFT           shrinkLeft
    shift pressed KP_RIGHT          shrinkRight
    shift pressed KP_UP             shrinkUp
    shift pressed LEFT              shrinkLeft
    shift pressed RIGHT             shrinkRight
    shift pressed UP                shrinkUp
Desktop.background             #3e434c    javax.swing.plaf.ColorUIResource [UI]
Desktop.minOnScreenInsets      3,3,3,3    javax.swing.plaf.InsetsUIResource [UI]


#---- DesktopIcon ----

DesktopIcon.background         #555c68    javax.swing.plaf.ColorUIResource [UI]
DesktopIcon.border             [lazy] 4,4,4,4  false    com.formdev.flatlaf.ui.FlatEmptyBorder [UI]
DesktopIcon.closeIcon          [lazy] 24,24    com.formdev.flatlaf.icons.FlatInternalFrameCloseIcon [UI]
DesktopIcon.closeSize          20,20    javax.swing.plaf.DimensionUIResource [UI]
DesktopIcon.foreground         #bbbbbb    javax.swing.plaf.ColorUIResource [UI]
DesktopIcon.iconSize           64,64    javax.swing.plaf.DimensionUIResource [UI]
DesktopIconUI                  com.formdev.flatlaf.ui.FlatDesktopIconUI


#---- DesktopPane ----

DesktopPaneUI                  com.formdev.flatlaf.ui.FlatDesktopPaneUI


#---- EditorPane ----

EditorPane.background          #45494a    javax.swing.plaf.ColorUIResource [UI]
EditorPane.border              [lazy] 0,0,0,0  false    com.formdev.flatlaf.ui.FlatMarginBorder [UI]
EditorPane.caretBlinkRate      500
EditorPane.caretForeground     #bbbbbb    javax.swing.plaf.ColorUIResource [UI]
EditorPane.disabledBackground  #3c3f41    javax.swing.plaf.ColorUIResource [UI]
EditorPane.focusInputMap       [lazy] 61    javax.swing.plaf.InputMapUIResource [UI]
    ctrl pressed A                  select-all
    ctrl pressed BACK_SLASH         unselect
    ctrl pressed BACK_SPACE         delete-previous-word
    ctrl pressed C                  copy-to-clipboard
    ctrl pressed DELETE             delete-next-word
    ctrl pressed END                caret-end
    ctrl pressed H                  delete-previous
    ctrl pressed HOME               caret-begin
    ctrl pressed INSERT             copy-to-clipboard
    ctrl pressed KP_LEFT            caret-previous-word
    ctrl pressed KP_RIGHT           caret-next-word
    ctrl pressed LEFT               caret-previous-word
    ctrl pressed RIGHT              caret-next-word
    ctrl pressed SPACE              activate-link-action
    ctrl pressed T                  next-link-action
    ctrl pressed V                  paste-from-clipboard
    ctrl pressed X                  cut-to-clipboard
    pressed BACK_SPACE              delete-previous
    pressed COPY                    copy-to-clipboard
    pressed CUT                     cut-to-clipboard
    pressed DELETE                  delete-next
    pressed DOWN                    caret-down
    pressed END                     caret-end-line
    pressed ENTER                   insert-break
    pressed HOME                    caret-begin-line
    pressed KP_DOWN                 caret-down
    pressed KP_LEFT                 caret-backward
    pressed KP_RIGHT                caret-forward
    pressed KP_UP                   caret-up
    pressed LEFT                    caret-backward
    pressed PAGE_DOWN               page-down
    pressed PAGE_UP                 page-up
    pressed PASTE                   paste-from-clipboard
    pressed RIGHT                   caret-forward
    pressed TAB                     insert-tab
    pressed UP                      caret-up
    shift ctrl pressed END          selection-end
    shift ctrl pressed HOME         selection-begin
    shift ctrl pressed KP_LEFT      selection-previous-word
    shift ctrl pressed KP_RIGHT     selection-next-word
    shift ctrl pressed LEFT         selection-previous-word
    shift ctrl pressed O            toggle-componentOrientation
    shift ctrl pressed PAGE_DOWN    selection-page-right
    shift ctrl pressed PAGE_UP      selection-page-left
    shift ctrl pressed RIGHT        selection-next-word
    shift ctrl pressed T            previous-link-action
    shift pressed BACK_SPACE        delete-previous
    shift pressed DELETE            cut-to-clipboard
    shift pressed DOWN              selection-down
    shift pressed END               selection-end-line
    shift pressed HOME              selection-begin-line
    shift pressed INSERT            paste-from-clipboard
    shift pressed KP_DOWN           selection-down
    shift pressed KP_LEFT           selection-backward
    shift pressed KP_RIGHT          selection-forward
    shift pressed KP_UP             selection-up
    shift pressed LEFT              selection-backward
    shift pressed PAGE_DOWN         selection-page-down
    shift pressed PAGE_UP           selection-page-up
    shift pressed RIGHT             selection-forward
    shift pressed UP                selection-up
EditorPane.font                Segoe UI plain 12    javax.swing.plaf.FontUIResource [UI]
EditorPane.foreground          #bbbbbb    javax.swing.plaf.ColorUIResource [UI]
EditorPane.inactiveBackground  #3c3f41    javax.swing.plaf.ColorUIResource [UI]
EditorPane.inactiveForeground  #bbbbbb    javax.swing.plaf.ColorUIResource [UI]
EditorPane.margin              2,6,2,6    javax.swing.plaf.InsetsUIResource [UI]
EditorPane.selectionBackground #4b6eaf    javax.swing.plaf.ColorUIResource [UI]
EditorPane.selectionForeground #bbbbbb    javax.swing.plaf.ColorUIResource [UI]
EditorPaneUI                   com.formdev.flatlaf.ui.FlatEditorPaneUI


#---- FileChooser ----

FileChooser.ancestorInputMap   [lazy] 4    javax.swing.plaf.InputMapUIResource [UI]
    pressed BACK_SPACE              Go Up
    pressed ESCAPE                  cancelSelection
    pressed F2                      editFileName
    pressed F5                      refresh
FileChooser.detailsViewIcon    [lazy] 16,16    com.formdev.flatlaf.icons.FlatFileChooserDetailsViewIcon [UI]
FileChooser.homeFolderIcon     [lazy] 16,16    com.formdev.flatlaf.icons.FlatFileChooserHomeFolderIcon [UI]
FileChooser.listViewIcon       [lazy] 16,16    com.formdev.flatlaf.icons.FlatFileChooserListViewIcon [UI]
FileChooser.newFolderIcon      [lazy] 16,16    com.formdev.flatlaf.icons.FlatFileChooserNewFolderIcon [UI]
FileChooser.readOnly           false
FileChooser.upFolderIcon       [lazy] 16,16    com.formdev.flatlaf.icons.FlatFileChooserUpFolderIcon [UI]
FileChooser.useSystemExtensionHiding false
FileChooser.usesSingleFilePane true
FileChooserUI                  com.formdev.flatlaf.ui.FlatFileChooserUI


#---- FileView ----

FileView.computerIcon          [lazy] 16,16    com.formdev.flatlaf.icons.FlatFileViewComputerIcon [UI]
FileView.directoryIcon         [lazy] 16,16    com.formdev.flatlaf.icons.FlatFileViewDirectoryIcon [UI]
FileView.fileIcon              [lazy] 16,16    com.formdev.flatlaf.icons.FlatFileViewFileIcon [UI]
FileView.floppyDriveIcon       [lazy] 16,16    com.formdev.flatlaf.icons.FlatFileViewFloppyDriveIcon [UI]
FileView.hardDriveIcon         [lazy] 16,16    com.formdev.flatlaf.icons.FlatFileViewHardDriveIcon [UI]


#---- FormattedTextField ----

FormattedTextField.background  #45494a    javax.swing.plaf.ColorUIResource [UI]
FormattedTextField.border      [lazy] 1,1,1,1  false    com.formdev.flatlaf.ui.FlatTextBorder [UI]
FormattedTextField.caretBlinkRate 500
FormattedTextField.caretForeground #bbbbbb    javax.swing.plaf.ColorUIResource [UI]
FormattedTextField.disabledBackground #3c3f41    javax.swing.plaf.ColorUIResource [UI]
FormattedTextField.focusInputMap [lazy] 44    javax.swing.plaf.InputMapUIResource [UI]
    ctrl pressed A                  select-all
    ctrl pressed BACK_SLASH         unselect
    ctrl pressed BACK_SPACE         delete-previous-word
    ctrl pressed C                  copy-to-clipboard
    ctrl pressed DELETE             delete-next-word
    ctrl pressed H                  delete-previous
    ctrl pressed INSERT             copy-to-clipboard
    ctrl pressed KP_LEFT            caret-previous-word
    ctrl pressed KP_RIGHT           caret-next-word
    ctrl pressed LEFT               caret-previous-word
    ctrl pressed RIGHT              caret-next-word
    ctrl pressed V                  paste-from-clipboard
    ctrl pressed X                  cut-to-clipboard
    pressed BACK_SPACE              delete-previous
    pressed COPY                    copy-to-clipboard
    pressed CUT                     cut-to-clipboard
    pressed DELETE                  delete-next
    pressed DOWN                    decrement
    pressed END                     caret-end-line
    pressed ENTER                   notify-field-accept
    pressed ESCAPE                  reset-field-edit
    pressed HOME                    caret-begin-line
    pressed KP_DOWN                 decrement
    pressed KP_LEFT                 caret-backward
    pressed KP_RIGHT                caret-forward
    pressed KP_UP                   increment
    pressed LEFT                    caret-backward
    pressed PASTE                   paste-from-clipboard
    pressed RIGHT                   caret-forward
    pressed UP                      increment
    shift ctrl pressed KP_LEFT      selection-previous-word
    shift ctrl pressed KP_RIGHT     selection-next-word
    shift ctrl pressed LEFT         selection-previous-word
    shift ctrl pressed O            toggle-componentOrientation
    shift ctrl pressed RIGHT        selection-next-word
    shift pressed BACK_SPACE        delete-previous
    shift pressed DELETE            cut-to-clipboard
    shift pressed END               selection-end-line
    shift pressed HOME              selection-begin-line
    shift pressed INSERT            paste-from-clipboard
    shift pressed KP_LEFT           selection-backward
    shift pressed KP_RIGHT          selection-forward
    shift pressed LEFT              selection-backward
    shift pressed RIGHT             selection-forward
FormattedTextField.font        Segoe UI plain 12    javax.swing.plaf.FontUIResource [UI]
FormattedTextField.foreground  #bbbbbb    javax.swing.plaf.ColorUIResource [UI]
FormattedTextField.inactiveBackground #3c3f41    javax.swing.plaf.ColorUIResource [UI]
FormattedTextField.inactiveForeground #bbbbbb    javax.swing.plaf.ColorUIResource [UI]
FormattedTextField.margin      2,6,2,6    javax.swing.plaf.InsetsUIResource [UI]
FormattedTextField.placeholderForeground #777777    javax.swing.plaf.ColorUIResource [UI]
FormattedTextField.selectionBackground #4b6eaf    javax.swing.plaf.ColorUIResource [UI]
FormattedTextField.selectionForeground #bbbbbb    javax.swing.plaf.ColorUIResource [UI]
FormattedTextFieldUI           com.formdev.flatlaf.ui.FlatFormattedTextFieldUI


#---- Header ----

HeaderUI                       com.formdev.flatlaf.swingx.ui.FlatHeaderUI


#---- HelpButton ----

HelpButton.background          #43494a    javax.swing.plaf.ColorUIResource [UI]
HelpButton.borderColor         #6b6b6b    javax.swing.plaf.ColorUIResource [UI]
HelpButton.disabledBackground  #3c3f41    javax.swing.plaf.ColorUIResource [UI]
HelpButton.disabledBorderColor #545556    javax.swing.plaf.ColorUIResource [UI]
HelpButton.disabledQuestionMarkColor #606060    javax.swing.plaf.ColorUIResource [UI]
HelpButton.focusedBorderColor  #466d94    javax.swing.plaf.ColorUIResource [UI]
HelpButton.hoverBackground     #ff0000    com.formdev.flatlaf.util.DerivedColor [UI]
HelpButton.hoverBorderColor    #466d94    javax.swing.plaf.ColorUIResource [UI]
HelpButton.icon                [lazy] 22,22    com.formdev.flatlaf.icons.FlatHelpButtonIcon [UI]
HelpButton.pressedBackground   #ff0000    com.formdev.flatlaf.util.DerivedColor [UI]
HelpButton.questionMarkColor   #a7a7a7    javax.swing.plaf.ColorUIResource [UI]


#---- Hyperlink ----

Hyperlink.disabledText         #777777    javax.swing.plaf.ColorUIResource [UI]
Hyperlink.linkColor            #589df6    javax.swing.plaf.ColorUIResource [UI]
Hyperlink.visitedColor         #589df6    javax.swing.plaf.ColorUIResource [UI]
HyperlinkUI                    com.formdev.flatlaf.swingx.ui.FlatHyperlinkUI


#---- InternalFrame ----

InternalFrame.activeBorderColor #7e7e7e    javax.swing.plaf.ColorUIResource [UI]
InternalFrame.activeTitleBackground #242526    javax.swing.plaf.ColorUIResource [UI]
InternalFrame.activeTitleForeground #bbbbbb    javax.swing.plaf.ColorUIResource [UI]
InternalFrame.border           [lazy] 6,6,6,6  false    com.formdev.flatlaf.ui.FlatInternalFrameUI$FlatInternalFrameBorder [UI]
InternalFrame.borderColor      #eeeeee    javax.swing.plaf.ColorUIResource [UI]
InternalFrame.borderDarkShadow #7a8a99    javax.swing.plaf.ColorUIResource [UI]
InternalFrame.borderHighlight  #ffffff    javax.swing.plaf.ColorUIResource [UI]
InternalFrame.borderLight      #ffffff    javax.swing.plaf.ColorUIResource [UI]
InternalFrame.borderLineWidth  1
InternalFrame.borderMargins    6,6,6,6    javax.swing.plaf.InsetsUIResource [UI]
InternalFrame.borderShadow     #b8cfe5    javax.swing.plaf.ColorUIResource [UI]
InternalFrame.buttonHoverBackground #ff0000    com.formdev.flatlaf.util.DerivedColor [UI]
InternalFrame.buttonPressedBackground #ff0000    com.formdev.flatlaf.util.DerivedColor [UI]
InternalFrame.buttonSize       24,24    javax.swing.plaf.DimensionUIResource [UI]
InternalFrame.closeHoverBackground [lazy] #c75450    javax.swing.plaf.ColorUIResource [UI]
InternalFrame.closeHoverForeground #ffffff    javax.swing.plaf.ColorUIResource [UI]
InternalFrame.closeIcon        [lazy] 24,24    com.formdev.flatlaf.icons.FlatInternalFrameCloseIcon [UI]
InternalFrame.closePressedBackground [lazy] #ad3b37    javax.swing.plaf.ColorUIResource [UI]
InternalFrame.closePressedForeground #ffffff    javax.swing.plaf.ColorUIResource [UI]
InternalFrame.icon             [lazy] 16,16    sun.swing.ImageIconUIResource [UI]  (sun.awt.image.ToolkitImage)
InternalFrame.iconifyIcon      [lazy] 24,24    com.formdev.flatlaf.icons.FlatInternalFrameIconifyIcon [UI]
InternalFrame.inactiveBorderColor #646464    javax.swing.plaf.ColorUIResource [UI]
InternalFrame.inactiveTitleBackground #303234    javax.swing.plaf.ColorUIResource [UI]
InternalFrame.inactiveTitleForeground #777777    javax.swing.plaf.ColorUIResource [UI]
InternalFrame.maximizeIcon     [lazy] 24,24    com.formdev.flatlaf.icons.FlatInternalFrameMaximizeIcon [UI]
InternalFrame.minimizeIcon     [lazy] 24,24    com.formdev.flatlaf.icons.FlatInternalFrameMinimizeIcon [UI]
InternalFrame.titleFont        Segoe UI plain 12    javax.swing.plaf.FontUIResource [UI]


#---- InternalFrameTitlePane ----

InternalFrameTitlePane.border  [lazy] 0,8,0,0  false    com.formdev.flatlaf.ui.FlatEmptyBorder [UI]
InternalFrameTitlePane.closeButtonOpacity true
InternalFrameTitlePane.iconifyButtonOpacity true
InternalFrameTitlePane.maximizeButtonOpacity true


#---- InternalFrame ----

InternalFrameUI                com.formdev.flatlaf.ui.FlatInternalFrameUI


#---- JXBusyLabel ----

JXBusyLabel.baseColor          #777777    javax.swing.plaf.ColorUIResource [UI]
JXBusyLabel.highlightColor     #e0e0e0    javax.swing.plaf.ColorUIResource [UI]


#---- JXDatePicker ----

JXDatePicker.border            [lazy] 1,1,1,1  false    com.formdev.flatlaf.swingx.ui.FlatDatePickerBorder [UI]


#---- JXHeader ----

JXHeader.background            #3c3f41    javax.swing.plaf.ColorUIResource [UI]
JXHeader.startBackground       #4c5052    javax.swing.plaf.ColorUIResource [UI]


#---- JXMonthView ----

JXMonthView.arrowColor         #bbbbbb    javax.swing.plaf.ColorUIResource [UI]
JXMonthView.background         #45494a    javax.swing.plaf.ColorUIResource [UI]
JXMonthView.daysOfTheWeekForeground #aaaaaa    javax.swing.plaf.ColorUIResource [UI]
JXMonthView.disabledArrowColor #777777    javax.swing.plaf.ColorUIResource [UI]
JXMonthView.flaggedDayForeground #e05555    javax.swing.plaf.ColorUIResource [UI]
JXMonthView.leadingDayForeground #777777    javax.swing.plaf.ColorUIResource [UI]
JXMonthView.monthDownFileName  [lazy] 20,20    com.formdev.flatlaf.swingx.ui.FlatMonthDownIcon [UI]
JXMonthView.monthStringBackground #4c5052    javax.swing.plaf.ColorUIResource [UI]
JXMonthView.monthStringForeground #bbbbbb    javax.swing.plaf.ColorUIResource [UI]
JXMonthView.monthUpFileName    [lazy] 20,20    com.formdev.flatlaf.swingx.ui.FlatMonthUpIcon [UI]
JXMonthView.selectedBackground #4b6eaf    javax.swing.plaf.ColorUIResource [UI]
JXMonthView.trailingDayForeground #777777    javax.swing.plaf.ColorUIResource [UI]
JXMonthView.unselectableDayForeground #e05555    javax.swing.plaf.ColorUIResource [UI]
JXMonthView.weekOfTheYearForeground #888888    javax.swing.plaf.ColorUIResource [UI]


#---- JXTitledPanel ----

JXTitledPanel.borderColor      #5e6060    javax.swing.plaf.ColorUIResource [UI]
JXTitledPanel.captionInsets    4,10,4,10    javax.swing.plaf.InsetsUIResource [UI]
JXTitledPanel.titleBackground  #4c5052    javax.swing.plaf.ColorUIResource [UI]
JXTitledPanel.titleForeground  #bbbbbb    javax.swing.plaf.ColorUIResource [UI]


#---- JideTabbedPane ----

JideTabbedPane.background      #3c3f41    javax.swing.plaf.ColorUIResource [UI]
JideTabbedPane.contentBorderInsets 0,0,0,0    javax.swing.plaf.InsetsUIResource [UI]
JideTabbedPane.foreground      #bbbbbb    javax.swing.plaf.ColorUIResource [UI]
JideTabbedPane.shadow          #3c3f41    javax.swing.plaf.ColorUIResource [UI]
JideTabbedPane.tabAreaBackground #3c3f41    javax.swing.plaf.ColorUIResource [UI]
JideTabbedPane.tabAreaInsets   0,0,0,0    javax.swing.plaf.InsetsUIResource [UI]
JideTabbedPane.tabInsets       0,12,0,12    javax.swing.plaf.InsetsUIResource [UI]
JideTabbedPane.tabRunOverlay   0
JideTabbedPaneUI               com.formdev.flatlaf.jideoss.ui.FlatJideTabbedPaneUI


#---- Label ----

Label.background               #3c3f41    javax.swing.plaf.ColorUIResource [UI]
Label.disabledForeground       #777777    javax.swing.plaf.ColorUIResource [UI]
Label.disabledShadow           #b8cfe5    javax.swing.plaf.ColorUIResource [UI]
Label.font                     Segoe UI plain 12    javax.swing.plaf.FontUIResource [UI]
Label.foreground               #bbbbbb    javax.swing.plaf.ColorUIResource [UI]
LabelUI                        com.formdev.flatlaf.ui.FlatLabelUI


#---- List ----

List.background                #45494a    javax.swing.plaf.ColorUIResource [UI]
List.border                    [lazy] 0,0,0,0  false    com.formdev.flatlaf.ui.FlatEmptyBorder [UI]
List.cellFocusColor            #000000    javax.swing.plaf.ColorUIResource [UI]
List.cellMargins               1,6,1,6    javax.swing.plaf.InsetsUIResource [UI]
List.cellNoFocusBorder         [lazy] 1,6,1,6  false    com.formdev.flatlaf.ui.FlatListCellBorder$Default [UI]
List.cellRenderer              [active] javax.swing.DefaultListCellRenderer$UIResource [UI]
List.dropCellBackground        [lazy] #3c588b    javax.swing.plaf.ColorUIResource [UI]
List.dropCellForeground        [lazy] #bbbbbb    javax.swing.plaf.ColorUIResource [UI]
List.dropLineColor             [lazy] #6d8ac0    javax.swing.plaf.ColorUIResource [UI]
List.focusCellHighlightBorder  [lazy] 1,6,1,6  false    com.formdev.flatlaf.ui.FlatListCellBorder$Focused [UI]
List.focusInputMap.RightToLeft [lazy] 16    javax.swing.plaf.InputMapUIResource [UI]
    ctrl pressed KP_LEFT            selectNextColumnChangeLead
    ctrl pressed KP_RIGHT           selectPreviousColumnChangeLead
    ctrl pressed LEFT               selectNextColumnChangeLead
    ctrl pressed RIGHT              selectPreviousColumnChangeLead
    pressed KP_LEFT                 selectNextColumn
    pressed KP_RIGHT                selectPreviousColumn
    pressed LEFT                    selectNextColumn
    pressed RIGHT                   selectPreviousColumn
    shift ctrl pressed KP_LEFT      selectNextColumnExtendSelection
    shift ctrl pressed KP_RIGHT     selectPreviousColumnExtendSelection
    shift ctrl pressed LEFT         selectNextColumnExtendSelection
    shift ctrl pressed RIGHT        selectPreviousColumnExtendSelection
    shift pressed KP_LEFT           selectNextColumnExtendSelection
    shift pressed KP_RIGHT          selectPreviousColumnExtendSelection
    shift pressed LEFT              selectNextColumnExtendSelection
    shift pressed RIGHT             selectPreviousColumnExtendSelection
List.focusInputMap             [lazy] 64    javax.swing.plaf.InputMapUIResource [UI]
    ctrl pressed A                  selectAll
    ctrl pressed BACK_SLASH         clearSelection
    ctrl pressed C                  copy
    ctrl pressed DOWN               selectNextRowChangeLead
    ctrl pressed END                selectLastRowChangeLead
    ctrl pressed HOME               selectFirstRowChangeLead
    ctrl pressed INSERT             copy
    ctrl pressed KP_DOWN            selectNextRowChangeLead
    ctrl pressed KP_LEFT            selectPreviousColumnChangeLead
    ctrl pressed KP_RIGHT           selectNextColumnChangeLead
    ctrl pressed KP_UP              selectPreviousRowChangeLead
    ctrl pressed LEFT               selectPreviousColumnChangeLead
    ctrl pressed PAGE_DOWN          scrollDownChangeLead
    ctrl pressed PAGE_UP            scrollUpChangeLead
    ctrl pressed RIGHT              selectNextColumnChangeLead
    ctrl pressed SLASH              selectAll
    ctrl pressed SPACE              toggleAndAnchor
    ctrl pressed UP                 selectPreviousRowChangeLead
    ctrl pressed V                  paste
    ctrl pressed X                  cut
    pressed COPY                    copy
    pressed CUT                     cut
    pressed DOWN                    selectNextRow
    pressed END                     selectLastRow
    pressed HOME                    selectFirstRow
    pressed KP_DOWN                 selectNextRow
    pressed KP_LEFT                 selectPreviousColumn
    pressed KP_RIGHT                selectNextColumn
    pressed KP_UP                   selectPreviousRow
    pressed LEFT                    selectPreviousColumn
    pressed PAGE_DOWN               scrollDown
    pressed PAGE_UP                 scrollUp
    pressed PASTE                   paste
    pressed RIGHT                   selectNextColumn
    pressed SPACE                   addToSelection
    pressed UP                      selectPreviousRow
    shift ctrl pressed DOWN         selectNextRowExtendSelection
    shift ctrl pressed END          selectLastRowExtendSelection
    shift ctrl pressed HOME         selectFirstRowExtendSelection
    shift ctrl pressed KP_DOWN      selectNextRowExtendSelection
    shift ctrl pressed KP_LEFT      selectPreviousColumnExtendSelection
    shift ctrl pressed KP_RIGHT     selectNextColumnExtendSelection
    shift ctrl pressed KP_UP        selectPreviousRowExtendSelection
    shift ctrl pressed LEFT         selectPreviousColumnExtendSelection
    shift ctrl pressed PAGE_DOWN    scrollDownExtendSelection
    shift ctrl pressed PAGE_UP      scrollUpExtendSelection
    shift ctrl pressed RIGHT        selectNextColumnExtendSelection
    shift ctrl pressed SPACE        moveSelectionTo
    shift ctrl pressed UP           selectPreviousRowExtendSelection
    shift pressed DELETE            cut
    shift pressed DOWN              selectNextRowExtendSelection
    shift pressed END               selectLastRowExtendSelection
    shift pressed HOME              selectFirstRowExtendSelection
    shift pressed INSERT            paste
    shift pressed KP_DOWN           selectNextRowExtendSelection
    shift pressed KP_LEFT           selectPreviousColumnExtendSelection
    shift pressed KP_RIGHT          selectNextColumnExtendSelection
    shift pressed KP_UP             selectPreviousRowExtendSelection
    shift pressed LEFT              selectPreviousColumnExtendSelection
    shift pressed PAGE_DOWN         scrollDownExtendSelection
    shift pressed PAGE_UP           scrollUpExtendSelection
    shift pressed RIGHT             selectNextColumnExtendSelection
    shift pressed SPACE             extendTo
    shift pressed UP                selectPreviousRowExtendSelection
List.focusSelectedCellHighlightBorder [lazy] 1,6,1,6  false    com.formdev.flatlaf.ui.FlatListCellBorder$Selected [UI]
List.font                      Segoe UI plain 12    javax.swing.plaf.FontUIResource [UI]
List.foreground                #bbbbbb    javax.swing.plaf.ColorUIResource [UI]
List.noFocusBorder             1,1,1,1  false    javax.swing.plaf.BorderUIResource$EmptyBorderUIResource [UI]
List.selectionBackground       #4b6eaf    javax.swing.plaf.ColorUIResource [UI]
List.selectionForeground       #bbbbbb    javax.swing.plaf.ColorUIResource [UI]
List.selectionInactiveBackground #0d293e    javax.swing.plaf.ColorUIResource [UI]
List.selectionInactiveForeground #bbbbbb    javax.swing.plaf.ColorUIResource [UI]
List.timeFactor                1000
ListUI                         com.formdev.flatlaf.ui.FlatListUI


#---- Menu ----

Menu.acceleratorFont           Segoe UI plain 12    javax.swing.plaf.FontUIResource [UI]
Menu.acceleratorForeground     #bbbbbb    javax.swing.plaf.ColorUIResource [UI]
Menu.acceleratorSelectionForeground #bbbbbb    javax.swing.plaf.ColorUIResource [UI]
Menu.arrowIcon                 [lazy] 6,10    com.formdev.flatlaf.icons.FlatMenuArrowIcon [UI]
Menu.background                #303234    javax.swing.plaf.ColorUIResource [UI]
Menu.border                    [lazy] 0,0,0,0  false    com.formdev.flatlaf.ui.FlatMenuItemBorder [UI]
Menu.borderPainted             true
Menu.cancelMode                hideLastSubmenu
Menu.crossMenuMnemonic         true
Menu.disabledForeground        #777777    javax.swing.plaf.ColorUIResource [UI]
Menu.font                      Segoe UI plain 12    javax.swing.plaf.FontUIResource [UI]
Menu.foreground                #bbbbbb    javax.swing.plaf.ColorUIResource [UI]
Menu.icon.arrowColor           #a7a7a7    javax.swing.plaf.ColorUIResource [UI]
Menu.icon.disabledArrowColor   #606060    javax.swing.plaf.ColorUIResource [UI]
Menu.margin                    2,8,2,8    javax.swing.plaf.InsetsUIResource [UI]
Menu.menuPopupOffsetX          0
Menu.menuPopupOffsetY          0
Menu.opaque                    false
Menu.preserveTopLevelSelection false
Menu.selectionBackground       #4b6eaf    javax.swing.plaf.ColorUIResource [UI]
Menu.selectionForeground       #bbbbbb    javax.swing.plaf.ColorUIResource [UI]
Menu.shortcutKeys              length=1    [I
    [0] 8
Menu.submenuPopupOffsetX       [active] -4
Menu.submenuPopupOffsetY       [active] -4


#---- MenuBar ----

MenuBar.background             #303234    javax.swing.plaf.ColorUIResource [UI]
MenuBar.border                 [lazy] 0,0,1,0  false    com.formdev.flatlaf.ui.FlatMenuBarBorder [UI]
MenuBar.borderColor            #515151    javax.swing.plaf.ColorUIResource [UI]
MenuBar.font                   Segoe UI plain 12    javax.swing.plaf.FontUIResource [UI]
MenuBar.foreground             #bbbbbb    javax.swing.plaf.ColorUIResource [UI]
MenuBar.highlight              #ffffff    javax.swing.plaf.ColorUIResource [UI]
MenuBar.hoverBackground        #484c4f    javax.swing.plaf.ColorUIResource [UI]
MenuBar.itemMargins            3,3,3,3    javax.swing.plaf.InsetsUIResource [UI]
MenuBar.shadow                 #b8cfe5    javax.swing.plaf.ColorUIResource [UI]
MenuBar.windowBindings         length=2    [Ljava.lang.Object;
    [0] F10
    [1] takeFocus
MenuBarUI                      com.formdev.flatlaf.ui.FlatMenuBarUI


#---- MenuItem ----

MenuItem.acceleratorDelimiter  -
MenuItem.acceleratorFont       Segoe UI plain 12    javax.swing.plaf.FontUIResource [UI]
MenuItem.acceleratorForeground #bbbbbb    javax.swing.plaf.ColorUIResource [UI]
MenuItem.acceleratorSelectionForeground #bbbbbb    javax.swing.plaf.ColorUIResource [UI]
MenuItem.arrowIcon             [lazy] 6,10    com.formdev.flatlaf.icons.FlatMenuItemArrowIcon [UI]
MenuItem.background            #303234    javax.swing.plaf.ColorUIResource [UI]
MenuItem.border                [lazy] 0,0,0,0  false    com.formdev.flatlaf.ui.FlatMenuItemBorder [UI]
MenuItem.borderPainted         true
MenuItem.disabledForeground    #777777    javax.swing.plaf.ColorUIResource [UI]
MenuItem.font                  Segoe UI plain 12    javax.swing.plaf.FontUIResource [UI]
MenuItem.foreground            #bbbbbb    javax.swing.plaf.ColorUIResource [UI]
MenuItem.margin                2,8,2,8    javax.swing.plaf.InsetsUIResource [UI]
MenuItem.opaque                false
MenuItem.selectionBackground   #4b6eaf    javax.swing.plaf.ColorUIResource [UI]
MenuItem.selectionForeground   #bbbbbb    javax.swing.plaf.ColorUIResource [UI]


#---- MenuItemCheckBox ----

MenuItemCheckBox.icon.checkmarkColor #a7a7a7    javax.swing.plaf.ColorUIResource [UI]
MenuItemCheckBox.icon.disabledCheckmarkColor #606060    javax.swing.plaf.ColorUIResource [UI]


#---- MenuItem ----

MenuItemUI                     com.formdev.flatlaf.ui.FlatMenuItemUI


#---- Menu ----

MenuUI                         com.formdev.flatlaf.ui.FlatMenuUI


#---- MonthView ----

MonthViewUI                    com.formdev.flatlaf.swingx.ui.FlatMonthViewUI


#---- Objects ----

Objects.BlackText              #231f20    javax.swing.plaf.ColorUIResource [UI]
Objects.Blue                   #40b6e0    javax.swing.plaf.ColorUIResource [UI]
Objects.Green                  #62b543    javax.swing.plaf.ColorUIResource [UI]
Objects.GreenAndroid           #a4c639    javax.swing.plaf.ColorUIResource [UI]
Objects.Grey                   #9aa7b0    javax.swing.plaf.ColorUIResource [UI]
Objects.Pink                   #f98b9e    javax.swing.plaf.ColorUIResource [UI]
Objects.Purple                 #b99bf8    javax.swing.plaf.ColorUIResource [UI]
Objects.Red                    #f26522    javax.swing.plaf.ColorUIResource [UI]
Objects.RedStatus              #e05555    javax.swing.plaf.ColorUIResource [UI]
Objects.Yellow                 #f4af3d    javax.swing.plaf.ColorUIResource [UI]
Objects.YellowDark             #d9a343    javax.swing.plaf.ColorUIResource [UI]


#---- OptionPane ----

OptionPane.background          #3c3f41    javax.swing.plaf.ColorUIResource [UI]
OptionPane.border              [lazy] 12,12,12,12  false    com.formdev.flatlaf.ui.FlatEmptyBorder [UI]
OptionPane.buttonAreaBorder    [lazy] 12,0,0,0  false    com.formdev.flatlaf.ui.FlatEmptyBorder [UI]
OptionPane.buttonClickThreshhold 500
OptionPane.buttonMinimumWidth  [active] 72
OptionPane.buttonOrientation   4
OptionPane.buttonPadding       8
OptionPane.errorIcon           [lazy] 32,32    com.formdev.flatlaf.icons.FlatOptionPaneErrorIcon [UI]
OptionPane.font                Segoe UI plain 12    javax.swing.plaf.FontUIResource [UI]
OptionPane.foreground          #bbbbbb    javax.swing.plaf.ColorUIResource [UI]
OptionPane.iconMessageGap      16
OptionPane.informationIcon     [lazy] 32,32    com.formdev.flatlaf.icons.FlatOptionPaneInformationIcon [UI]
OptionPane.maxCharactersPerLine 80
OptionPane.messageAreaBorder   [lazy] 0,0,0,0  false    com.formdev.flatlaf.ui.FlatEmptyBorder [UI]
OptionPane.messagePadding      3
OptionPane.minimumSize         262,90    javax.swing.plaf.DimensionUIResource [UI]
OptionPane.questionIcon        [lazy] 32,32    com.formdev.flatlaf.icons.FlatOptionPaneQuestionIcon [UI]
OptionPane.sameSizeButtons     true
OptionPane.setButtonMargin     false
OptionPane.warningIcon         [lazy] 32,32    com.formdev.flatlaf.icons.FlatOptionPaneWarningIcon [UI]
OptionPane.windowBindings      length=2    [Ljava.lang.Object;
    [0] ESCAPE
    [1] close
OptionPaneUI                   com.formdev.flatlaf.ui.FlatOptionPaneUI


#---- Panel ----

Panel.background               #3c3f41    javax.swing.plaf.ColorUIResource [UI]
Panel.font                     Segoe UI plain 12    javax.swing.plaf.FontUIResource [UI]
Panel.foreground               #bbbbbb    javax.swing.plaf.ColorUIResource [UI]
PanelUI                        javax.swing.plaf.basic.BasicPanelUI


#---- PasswordField ----

PasswordField.background       #45494a    javax.swing.plaf.ColorUIResource [UI]
PasswordField.border           [lazy] 1,1,1,1  false    com.formdev.flatlaf.ui.FlatTextBorder [UI]
PasswordField.caretBlinkRate   500
PasswordField.caretForeground  #bbbbbb    javax.swing.plaf.ColorUIResource [UI]
PasswordField.disabledBackground #3c3f41    javax.swing.plaf.ColorUIResource [UI]
PasswordField.echoChar         '\u2022'
PasswordField.focusInputMap    [lazy] 37    javax.swing.plaf.InputMapUIResource [UI]
    ctrl pressed A                  select-all
    ctrl pressed BACK_SLASH         unselect
    ctrl pressed C                  copy-to-clipboard
    ctrl pressed H                  delete-previous
    ctrl pressed INSERT             copy-to-clipboard
    ctrl pressed KP_LEFT            caret-begin-line
    ctrl pressed KP_RIGHT           caret-end-line
    ctrl pressed LEFT               caret-begin-line
    ctrl pressed RIGHT              caret-end-line
    ctrl pressed V                  paste-from-clipboard
    ctrl pressed X                  cut-to-clipboard
    pressed BACK_SPACE              delete-previous
    pressed COPY                    copy-to-clipboard
    pressed CUT                     cut-to-clipboard
    pressed DELETE                  delete-next
    pressed END                     caret-end-line
    pressed ENTER                   notify-field-accept
    pressed HOME                    caret-begin-line
    pressed KP_LEFT                 caret-backward
    pressed KP_RIGHT                caret-forward
    pressed LEFT                    caret-backward
    pressed PASTE                   paste-from-clipboard
    pressed RIGHT                   caret-forward
    shift ctrl pressed KP_LEFT      selection-begin-line
    shift ctrl pressed KP_RIGHT     selection-end-line
    shift ctrl pressed LEFT         selection-begin-line
    shift ctrl pressed O            toggle-componentOrientation
    shift ctrl pressed RIGHT        selection-end-line
    shift pressed BACK_SPACE        delete-previous
    shift pressed DELETE            cut-to-clipboard
    shift pressed END               selection-end-line
    shift pressed HOME              selection-begin-line
    shift pressed INSERT            paste-from-clipboard
    shift pressed KP_LEFT           selection-backward
    shift pressed KP_RIGHT          selection-forward
    shift pressed LEFT              selection-backward
    shift pressed RIGHT             selection-forward
PasswordField.font             Segoe UI plain 12    javax.swing.plaf.FontUIResource [UI]
PasswordField.foreground       #bbbbbb    javax.swing.plaf.ColorUIResource [UI]
PasswordField.inactiveBackground #3c3f41    javax.swing.plaf.ColorUIResource [UI]
PasswordField.inactiveForeground #bbbbbb    javax.swing.plaf.ColorUIResource [UI]
PasswordField.margin           2,6,2,6    javax.swing.plaf.InsetsUIResource [UI]
PasswordField.placeholderForeground #777777    javax.swing.plaf.ColorUIResource [UI]
PasswordField.selectionBackground #4b6eaf    javax.swing.plaf.ColorUIResource [UI]
PasswordField.selectionForeground #bbbbbb    javax.swing.plaf.ColorUIResource [UI]
PasswordFieldUI                com.formdev.flatlaf.ui.FlatPasswordFieldUI


#---- PopupMenu ----

PopupMenu.background           #303234    javax.swing.plaf.ColorUIResource [UI]
PopupMenu.border               [lazy] 4,1,4,1  false    com.formdev.flatlaf.ui.FlatPopupMenuBorder [UI]
PopupMenu.borderColor          #5e5e5e    javax.swing.plaf.ColorUIResource [UI]
PopupMenu.borderInsets         4,1,4,1    javax.swing.plaf.InsetsUIResource [UI]
PopupMenu.consumeEventOnClose  false
PopupMenu.font                 Segoe UI plain 12    javax.swing.plaf.FontUIResource [UI]
PopupMenu.foreground           #bbbbbb    javax.swing.plaf.ColorUIResource [UI]
PopupMenu.selectedWindowInputMapBindings.RightToLeft length=8    [Ljava.lang.Object;
    [0] LEFT
    [1] selectChild
    [2] KP_LEFT
    [3] selectChild
    [4] RIGHT
    [5] selectParent
    [6] KP_RIGHT
    [7] selectParent
PopupMenu.selectedWindowInputMapBindings length=24    [Ljava.lang.Object;
    [0] ESCAPE
    [1] cancel
    [2] DOWN
    [3] selectNext
    [4] KP_DOWN
    [5] selectNext
    [6] UP
    [7] selectPrevious
    [8] KP_UP
    [9] selectPrevious
    [10] LEFT
    [11] selectParent
    [12] KP_LEFT
    [13] selectParent
    [14] RIGHT
    [15] selectChild
    [16] KP_RIGHT
    [17] selectChild
    [18] ENTER
    [19] return
    [20] ctrl ENTER
    [21] return
    [22] SPACE
    [23] return


#---- PopupMenuSeparator ----

PopupMenuSeparator.height      9
PopupMenuSeparator.stripeIndent 4
PopupMenuSeparator.stripeWidth 1
PopupMenuSeparatorUI           com.formdev.flatlaf.ui.FlatPopupMenuSeparatorUI


#---- PopupMenu ----

PopupMenuUI                    com.formdev.flatlaf.ui.FlatPopupMenuUI


#---- ProgressBar ----

ProgressBar.arc                4
ProgressBar.background         #555555    javax.swing.plaf.ColorUIResource [UI]
ProgressBar.border             [lazy] 0,0,0,0  false    com.formdev.flatlaf.ui.FlatEmptyBorder [UI]
ProgressBar.cellLength         1
ProgressBar.cellSpacing        0
ProgressBar.cycleTime          4000
ProgressBar.font               Segoe UI plain 10    javax.swing.plaf.FontUIResource [UI]
ProgressBar.foreground         #4a88c7    javax.swing.plaf.ColorUIResource [UI]
ProgressBar.horizontalSize     146,4    javax.swing.plaf.DimensionUIResource [UI]
ProgressBar.repaintInterval    15
ProgressBar.selectionBackground #bbbbbb    javax.swing.plaf.ColorUIResource [UI]
ProgressBar.selectionForeground #bbbbbb    javax.swing.plaf.ColorUIResource [UI]
ProgressBar.verticalSize       4,146    javax.swing.plaf.DimensionUIResource [UI]
ProgressBarUI                  com.formdev.flatlaf.ui.FlatProgressBarUI


#---- RadioButton ----

RadioButton.background         #3c3f41    javax.swing.plaf.ColorUIResource [UI]
RadioButton.border             [lazy] 0,0,0,0  false    com.formdev.flatlaf.ui.FlatMarginBorder [UI]
RadioButton.darkShadow         #7a8a99    javax.swing.plaf.ColorUIResource [UI]
RadioButton.disabledText       #777777    javax.swing.plaf.ColorUIResource [UI]
RadioButton.focusInputMap      [lazy] 2    javax.swing.plaf.InputMapUIResource [UI]
    pressed SPACE                   pressed
    released SPACE                  released
RadioButton.font               Segoe UI plain 12    javax.swing.plaf.FontUIResource [UI]
RadioButton.foreground         #bbbbbb    javax.swing.plaf.ColorUIResource [UI]
RadioButton.highlight          #ffffff    javax.swing.plaf.ColorUIResource [UI]
RadioButton.icon.centerDiameter 8
RadioButton.icon               [lazy] 15,15    com.formdev.flatlaf.icons.FlatRadioButtonIcon [UI]
RadioButton.iconTextGap        4
RadioButton.light              #ffffff    javax.swing.plaf.ColorUIResource [UI]
RadioButton.margin             2,2,2,2    javax.swing.plaf.InsetsUIResource [UI]
RadioButton.rollover           true
RadioButton.shadow             #b8cfe5    javax.swing.plaf.ColorUIResource [UI]
RadioButton.textIconGap        4
RadioButton.textShiftOffset    0


#---- RadioButtonMenuItem ----

RadioButtonMenuItem.acceleratorFont Segoe UI plain 12    javax.swing.plaf.FontUIResource [UI]
RadioButtonMenuItem.acceleratorForeground #bbbbbb    javax.swing.plaf.ColorUIResource [UI]
RadioButtonMenuItem.acceleratorSelectionForeground #bbbbbb    javax.swing.plaf.ColorUIResource [UI]
RadioButtonMenuItem.arrowIcon  [lazy] 6,10    com.formdev.flatlaf.icons.FlatMenuItemArrowIcon [UI]
RadioButtonMenuItem.background #303234    javax.swing.plaf.ColorUIResource [UI]
RadioButtonMenuItem.border     [lazy] 0,0,0,0  false    com.formdev.flatlaf.ui.FlatMenuItemBorder [UI]
RadioButtonMenuItem.borderPainted true
RadioButtonMenuItem.checkIcon  [lazy] 15,15    com.formdev.flatlaf.icons.FlatRadioButtonMenuItemIcon [UI]
RadioButtonMenuItem.disabledForeground #777777    javax.swing.plaf.ColorUIResource [UI]
RadioButtonMenuItem.font       Segoe UI plain 12    javax.swing.plaf.FontUIResource [UI]
RadioButtonMenuItem.foreground #bbbbbb    javax.swing.plaf.ColorUIResource [UI]
RadioButtonMenuItem.margin     2,8,2,8    javax.swing.plaf.InsetsUIResource [UI]
RadioButtonMenuItem.opaque     false
RadioButtonMenuItem.selectionBackground #4b6eaf    javax.swing.plaf.ColorUIResource [UI]
RadioButtonMenuItem.selectionForeground #bbbbbb    javax.swing.plaf.ColorUIResource [UI]
RadioButtonMenuItemUI          com.formdev.flatlaf.ui.FlatRadioButtonMenuItemUI


#---- RadioButton ----

RadioButtonUI                  com.formdev.flatlaf.ui.FlatRadioButtonUI


#---- Resizable ----

Resizable.resizeBorder         [lazy] 4,4,4,4  false    com.formdev.flatlaf.ui.FlatLineBorder [UI]


#---- RootPane ----

RootPane.ancestorInputMap      [lazy] 2    javax.swing.plaf.InputMapUIResource [UI]
    pressed CONTEXT_MENU            postPopup
    shift pressed F10               postPopup
RootPane.colorChooserDialogBorder [lazy] 5,5,5,5  false    javax.swing.plaf.metal.MetalBorders$QuestionDialogBorder [UI]
RootPane.defaultButtonWindowKeyBindings length=8    [Ljava.lang.Object;
    [0] ENTER
    [1] press
    [2] released ENTER
    [3] release
    [4] ctrl ENTER
    [5] press
    [6] ctrl released ENTER
    [7] release
RootPane.errorDialogBorder     [lazy] 5,5,5,5  false    javax.swing.plaf.metal.MetalBorders$ErrorDialogBorder [UI]
RootPane.fileChooserDialogBorder [lazy] 5,5,5,5  false    javax.swing.plaf.metal.MetalBorders$QuestionDialogBorder [UI]
RootPane.frameBorder           [lazy] 5,5,5,5  false    javax.swing.plaf.metal.MetalBorders$FrameBorder [UI]
RootPane.informationDialogBorder [lazy] 5,5,5,5  false    javax.swing.plaf.metal.MetalBorders$DialogBorder [UI]
RootPane.plainDialogBorder     [lazy] 5,5,5,5  false    javax.swing.plaf.metal.MetalBorders$DialogBorder [UI]
RootPane.questionDialogBorder  [lazy] 5,5,5,5  false    javax.swing.plaf.metal.MetalBorders$QuestionDialogBorder [UI]
RootPane.warningDialogBorder   [lazy] 5,5,5,5  false    javax.swing.plaf.metal.MetalBorders$WarningDialogBorder [UI]
RootPaneUI                     javax.swing.plaf.metal.MetalRootPaneUI


#---- ScrollBar ----

ScrollBar.allowsAbsolutePositioning true
ScrollBar.ancestorInputMap.RightToLeft [lazy] 4    javax.swing.plaf.InputMapUIResource [UI]
    pressed KP_LEFT                 positiveUnitIncrement
    pressed KP_RIGHT                negativeUnitIncrement
    pressed LEFT                    positiveUnitIncrement
    pressed RIGHT                   negativeUnitIncrement
ScrollBar.ancestorInputMap     [lazy] 12    javax.swing.plaf.InputMapUIResource [UI]
    pressed DOWN                    positiveUnitIncrement
    pressed END                     maxScroll
    pressed HOME                    minScroll
    pressed KP_DOWN                 positiveUnitIncrement
    pressed KP_LEFT                 negativeUnitIncrement
    pressed KP_RIGHT                positiveUnitIncrement
    pressed KP_UP                   negativeUnitIncrement
    pressed LEFT                    negativeUnitIncrement
    pressed PAGE_DOWN               positiveBlockIncrement
    pressed PAGE_UP                 negativeBlockIncrement
    pressed RIGHT                   positiveUnitIncrement
    pressed UP                      negativeUnitIncrement
ScrollBar.background           #3c3f41    javax.swing.plaf.ColorUIResource [UI]
ScrollBar.buttonArrowColor     #9a9da1    javax.swing.plaf.ColorUIResource [UI]
ScrollBar.buttonDisabledArrowColor #585858    javax.swing.plaf.ColorUIResource [UI]
ScrollBar.foreground           #bbbbbb    javax.swing.plaf.ColorUIResource [UI]
ScrollBar.hoverThumbColor      #666868    javax.swing.plaf.ColorUIResource [UI]
ScrollBar.hoverTrackColor      #434647    javax.swing.plaf.ColorUIResource [UI]
ScrollBar.maximumThumbSize     4096,4096    javax.swing.plaf.DimensionUIResource [UI]
ScrollBar.minimumThumbSize     8,8    javax.swing.plaf.DimensionUIResource [UI]
ScrollBar.showButtons          false
ScrollBar.squareButtons        false
ScrollBar.thumb                #5b5e5f    javax.swing.plaf.ColorUIResource [UI]
ScrollBar.thumbDarkShadow      #7a8a99    javax.swing.plaf.ColorUIResource [UI]
ScrollBar.thumbHighlight       #b8cfe5    javax.swing.plaf.ColorUIResource [UI]
ScrollBar.thumbShadow          #6382bf    javax.swing.plaf.ColorUIResource [UI]
ScrollBar.track                #3f4244    javax.swing.plaf.ColorUIResource [UI]
ScrollBar.trackHighlight       #7a8a99    javax.swing.plaf.ColorUIResource [UI]
ScrollBar.width                10
ScrollBarUI                    com.formdev.flatlaf.ui.FlatScrollBarUI


#---- ScrollPane ----

ScrollPane.ancestorInputMap.RightToLeft [lazy] 2    javax.swing.plaf.InputMapUIResource [UI]
    ctrl pressed PAGE_DOWN          scrollLeft
    ctrl pressed PAGE_UP            scrollRight
ScrollPane.ancestorInputMap    [lazy] 14    javax.swing.plaf.InputMapUIResource [UI]
    ctrl pressed END                scrollEnd
    ctrl pressed HOME               scrollHome
    ctrl pressed PAGE_DOWN          scrollRight
    ctrl pressed PAGE_UP            scrollLeft
    pressed DOWN                    unitScrollDown
    pressed KP_DOWN                 unitScrollDown
    pressed KP_LEFT                 unitScrollLeft
    pressed KP_RIGHT                unitScrollRight
    pressed KP_UP                   unitScrollUp
    pressed LEFT                    unitScrollLeft
    pressed PAGE_DOWN               scrollDown
    pressed PAGE_UP                 scrollUp
    pressed RIGHT                   unitScrollRight
    pressed UP                      unitScrollUp
ScrollPane.background          #3f4244    javax.swing.plaf.ColorUIResource [UI]
ScrollPane.border              [lazy] 1,1,1,1  false    com.formdev.flatlaf.ui.FlatBorder [UI]
ScrollPane.fillUpperCorner     true
ScrollPane.font                Segoe UI plain 12    javax.swing.plaf.FontUIResource [UI]
ScrollPane.foreground          #bbbbbb    javax.swing.plaf.ColorUIResource [UI]
ScrollPane.smoothScrolling     true
ScrollPaneUI                   com.formdev.flatlaf.ui.FlatScrollPaneUI


#---- Separator ----

Separator.background           #3c3f41    javax.swing.plaf.ColorUIResource [UI]
Separator.foreground           #515151    javax.swing.plaf.ColorUIResource [UI]
Separator.height               3
Separator.highlight            #ffffff    javax.swing.plaf.ColorUIResource [UI]
Separator.shadow               #b8cfe5    javax.swing.plaf.ColorUIResource [UI]
Separator.stripeIndent         1
Separator.stripeWidth          1
SeparatorUI                    com.formdev.flatlaf.ui.FlatSeparatorUI


#---- Slider ----

Slider.background              #3c3f41    javax.swing.plaf.ColorUIResource [UI]
Slider.disabledForeground      #4c5052    javax.swing.plaf.ColorUIResource [UI]
Slider.focus                   #a3b8cc    javax.swing.plaf.ColorUIResource [UI]
Slider.focusInputMap.RightToLeft [lazy] 4    javax.swing.plaf.InputMapUIResource [UI]
    pressed KP_LEFT                 positiveUnitIncrement
    pressed KP_RIGHT                negativeUnitIncrement
    pressed LEFT                    positiveUnitIncrement
    pressed RIGHT                   negativeUnitIncrement
Slider.focusInputMap           [lazy] 14    javax.swing.plaf.InputMapUIResource [UI]
    ctrl pressed PAGE_DOWN          negativeBlockIncrement
    ctrl pressed PAGE_UP            positiveBlockIncrement
    pressed DOWN                    negativeUnitIncrement
    pressed END                     maxScroll
    pressed HOME                    minScroll
    pressed KP_DOWN                 negativeUnitIncrement
    pressed KP_LEFT                 negativeUnitIncrement
    pressed KP_RIGHT                positiveUnitIncrement
    pressed KP_UP                   positiveUnitIncrement
    pressed LEFT                    negativeUnitIncrement
    pressed PAGE_DOWN               negativeBlockIncrement
    pressed PAGE_UP                 positiveBlockIncrement
    pressed RIGHT                   positiveUnitIncrement
    pressed UP                      positiveUnitIncrement
Slider.focusInsets             0,0,0,0    javax.swing.plaf.InsetsUIResource [UI]
Slider.font                    Segoe UI plain 12    javax.swing.plaf.FontUIResource [UI]
Slider.foreground              #bbbbbb    javax.swing.plaf.ColorUIResource [UI]
Slider.highlight               #ffffff    javax.swing.plaf.ColorUIResource [UI]
Slider.horizontalSize          200,21    java.awt.Dimension
Slider.hoverColor              #ff0000    com.formdev.flatlaf.util.DerivedColor [UI]
Slider.minimumHorizontalSize   36,21    java.awt.Dimension
Slider.minimumVerticalSize     21,36    java.awt.Dimension
Slider.onlyLeftMouseButtonDrag true
Slider.shadow                  #b8cfe5    javax.swing.plaf.ColorUIResource [UI]
Slider.thumbColor              #a6a6a6    javax.swing.plaf.ColorUIResource [UI]
Slider.thumbWidth              11
Slider.tickColor               #888888    javax.swing.plaf.ColorUIResource [UI]
Slider.trackColor              #646464    javax.swing.plaf.ColorUIResource [UI]
Slider.trackWidth              3
Slider.verticalSize            21,200    java.awt.Dimension
SliderUI                       com.formdev.flatlaf.ui.FlatSliderUI


#---- Spinner ----

Spinner.ancestorInputMap       [lazy] 4    javax.swing.plaf.InputMapUIResource [UI]
    pressed DOWN                    decrement
    pressed KP_DOWN                 decrement
    pressed KP_UP                   increment
    pressed UP                      increment
Spinner.arrowButtonSize        16,5    java.awt.Dimension
Spinner.background             #45494a    javax.swing.plaf.ColorUIResource [UI]
Spinner.border                 [lazy] 1,1,1,1  false    com.formdev.flatlaf.ui.FlatRoundBorder [UI]
Spinner.buttonArrowColor       #9a9da1    javax.swing.plaf.ColorUIResource [UI]
Spinner.buttonBackground       #404445    javax.swing.plaf.ColorUIResource [UI]
Spinner.buttonDisabledArrowColor #585858    javax.swing.plaf.ColorUIResource [UI]
Spinner.buttonHoverArrowColor  #bbbbbb    javax.swing.plaf.ColorUIResource [UI]
Spinner.disabledBackground     #3c3f41    javax.swing.plaf.ColorUIResource [UI]
Spinner.disabledForeground     #777777    javax.swing.plaf.ColorUIResource [UI]
Spinner.editorAlignment        11
Spinner.editorBorderPainted    false
Spinner.font                   Segoe UI plain 12    javax.swing.plaf.FontUIResource [UI]
Spinner.foreground             #bbbbbb    javax.swing.plaf.ColorUIResource [UI]
Spinner.padding                2,6,2,6    javax.swing.plaf.InsetsUIResource [UI]
SpinnerUI                      com.formdev.flatlaf.ui.FlatSpinnerUI


#---- SplitPane ----

SplitPane.ancestorInputMap     [lazy] 14    javax.swing.plaf.InputMapUIResource [UI]
    ctrl pressed TAB                focusOutForward
    pressed DOWN                    positiveIncrement
    pressed END                     selectMax
    pressed F6                      toggleFocus
    pressed F8                      startResize
    pressed HOME                    selectMin
    pressed KP_DOWN                 positiveIncrement
    pressed KP_LEFT                 negativeIncrement
    pressed KP_RIGHT                positiveIncrement
    pressed KP_UP                   negativeIncrement
    pressed LEFT                    negativeIncrement
    pressed RIGHT                   positiveIncrement
    pressed UP                      negativeIncrement
    shift ctrl pressed TAB          focusOutBackward
SplitPane.background           #3c3f41    javax.swing.plaf.ColorUIResource [UI]
SplitPane.centerOneTouchButtons true
SplitPane.continuousLayout     true
SplitPane.darkShadow           #7a8a99    javax.swing.plaf.ColorUIResource [UI]
SplitPane.dividerSize          5
SplitPane.highlight            #ffffff    javax.swing.plaf.ColorUIResource [UI]
SplitPane.oneTouchButtonOffset [active] 2
SplitPane.oneTouchButtonSize   [active] 6
SplitPane.shadow               #b8cfe5    javax.swing.plaf.ColorUIResource [UI]


#---- SplitPaneDivider ----

SplitPaneDivider.draggingColor #646464    javax.swing.plaf.ColorUIResource [UI]
SplitPaneDivider.oneTouchArrowColor #9a9da1    javax.swing.plaf.ColorUIResource [UI]
SplitPaneDivider.oneTouchHoverArrowColor #7a7d81    javax.swing.plaf.ColorUIResource [UI]


#---- SplitPane ----

SplitPaneUI                    com.formdev.flatlaf.ui.FlatSplitPaneUI


#---- TabbedPane ----

TabbedPane.ancestorInputMap    [lazy] 4    javax.swing.plaf.InputMapUIResource [UI]
    ctrl pressed KP_UP              requestFocus
    ctrl pressed PAGE_DOWN          navigatePageDown
    ctrl pressed PAGE_UP            navigatePageUp
    ctrl pressed UP                 requestFocus
TabbedPane.background          #3c3f41    javax.swing.plaf.ColorUIResource [UI]
TabbedPane.contentAreaColor    #323232    javax.swing.plaf.ColorUIResource [UI]
TabbedPane.contentBorderInsets 4,2,3,3    java.awt.Insets
TabbedPane.contentOpaque       true
TabbedPane.contentSeparatorHeight 1
TabbedPane.darkShadow          #7a8a99    javax.swing.plaf.ColorUIResource [UI]
TabbedPane.disabledForeground  #777777    javax.swing.plaf.ColorUIResource [UI]
TabbedPane.disabledUnderlineColor #7a7a7a    javax.swing.plaf.ColorUIResource [UI]
TabbedPane.focus               #6382bf    javax.swing.plaf.ColorUIResource [UI]
TabbedPane.focusColor          #3d4b5c    javax.swing.plaf.ColorUIResource [UI]
TabbedPane.focusInputMap       [lazy] 10    javax.swing.plaf.InputMapUIResource [UI]
    ctrl pressed DOWN               requestFocusForVisibleComponent
    ctrl pressed KP_DOWN            requestFocusForVisibleComponent
    pressed DOWN                    navigateDown
    pressed KP_DOWN                 navigateDown
    pressed KP_LEFT                 navigateLeft
    pressed KP_RIGHT                navigateRight
    pressed KP_UP                   navigateUp
    pressed LEFT                    navigateLeft
    pressed RIGHT                   navigateRight
    pressed UP                      navigateUp
TabbedPane.font                Segoe UI plain 12    javax.swing.plaf.FontUIResource [UI]
TabbedPane.foreground          #bbbbbb    javax.swing.plaf.ColorUIResource [UI]
TabbedPane.hasFullBorder       false
TabbedPane.highlight           #ffffff    javax.swing.plaf.ColorUIResource [UI]
TabbedPane.hoverColor          #2e3133    javax.swing.plaf.ColorUIResource [UI]
TabbedPane.labelShift          1
TabbedPane.light               #eeeeee    javax.swing.plaf.ColorUIResource [UI]
TabbedPane.selectedLabelShift  -1
TabbedPane.selectedTabPadInsets 0,0,0,0    javax.swing.plaf.InsetsUIResource [UI]
TabbedPane.selectionFollowsFocus true
TabbedPane.shadow              #3c3f41    javax.swing.plaf.ColorUIResource [UI]
TabbedPane.tabAreaInsets       0,0,0,0    javax.swing.plaf.InsetsUIResource [UI]
TabbedPane.tabHeight           32
TabbedPane.tabInsets           0,12,0,12    javax.swing.plaf.InsetsUIResource [UI]
TabbedPane.tabRunOverlay       0
TabbedPane.tabSelectionHeight  3
TabbedPane.tabsOpaque          true
TabbedPane.tabsOverlapBorder   true
TabbedPane.textIconGap         4
TabbedPane.underlineColor      #4a88c7    javax.swing.plaf.ColorUIResource [UI]
TabbedPaneUI                   com.formdev.flatlaf.ui.FlatTabbedPaneUI


#---- Table ----

Table.ancestorInputMap.RightToLeft [lazy] 20    javax.swing.plaf.InputMapUIResource [UI]
    ctrl pressed KP_LEFT            selectNextColumnChangeLead
    ctrl pressed KP_RIGHT           selectPreviousColumnChangeLead
    ctrl pressed LEFT               selectNextColumnChangeLead
    ctrl pressed PAGE_DOWN          scrollLeftChangeSelection
    ctrl pressed PAGE_UP            scrollRightChangeSelection
    ctrl pressed RIGHT              selectPreviousColumnChangeLead
    pressed KP_LEFT                 selectNextColumn
    pressed KP_RIGHT                selectPreviousColumn
    pressed LEFT                    selectNextColumn
    pressed RIGHT                   selectPreviousColumn
    shift ctrl pressed KP_LEFT      selectNextColumnExtendSelection
    shift ctrl pressed KP_RIGHT     selectPreviousColumnExtendSelection
    shift ctrl pressed LEFT         selectNextColumnExtendSelection
    shift ctrl pressed PAGE_DOWN    scrollLeftExtendSelection
    shift ctrl pressed PAGE_UP      scrollRightExtendSelection
    shift ctrl pressed RIGHT        selectPreviousColumnExtendSelection
    shift pressed KP_LEFT           selectNextColumnExtendSelection
    shift pressed KP_RIGHT          selectPreviousColumnExtendSelection
    shift pressed LEFT              selectNextColumnExtendSelection
    shift pressed RIGHT             selectPreviousColumnExtendSelection
Table.ancestorInputMap         [lazy] 71    javax.swing.plaf.InputMapUIResource [UI]
    ctrl pressed A                  selectAll
    ctrl pressed BACK_SLASH         clearSelection
    ctrl pressed C                  copy
    ctrl pressed DOWN               selectNextRowChangeLead
    ctrl pressed END                selectLastRow
    ctrl pressed HOME               selectFirstRow
    ctrl pressed INSERT             copy
    ctrl pressed KP_DOWN            selectNextRowChangeLead
    ctrl pressed KP_LEFT            selectPreviousColumnChangeLead
    ctrl pressed KP_RIGHT           selectNextColumnChangeLead
    ctrl pressed KP_UP              selectPreviousRowChangeLead
    ctrl pressed LEFT               selectPreviousColumnChangeLead
    ctrl pressed PAGE_DOWN          scrollRightChangeSelection
    ctrl pressed PAGE_UP            scrollLeftChangeSelection
    ctrl pressed RIGHT              selectNextColumnChangeLead
    ctrl pressed SLASH              selectAll
    ctrl pressed SPACE              toggleAndAnchor
    ctrl pressed UP                 selectPreviousRowChangeLead
    ctrl pressed V                  paste
    ctrl pressed X                  cut
    pressed COPY                    copy
    pressed CUT                     cut
    pressed DOWN                    selectNextRow
    pressed END                     selectLastColumn
    pressed ENTER                   selectNextRowCell
    pressed ESCAPE                  cancel
    pressed F2                      startEditing
    pressed F8                      focusHeader
    pressed HOME                    selectFirstColumn
    pressed KP_DOWN                 selectNextRow
    pressed KP_LEFT                 selectPreviousColumn
    pressed KP_RIGHT                selectNextColumn
    pressed KP_UP                   selectPreviousRow
    pressed LEFT                    selectPreviousColumn
    pressed PAGE_DOWN               scrollDownChangeSelection
    pressed PAGE_UP                 scrollUpChangeSelection
    pressed PASTE                   paste
    pressed RIGHT                   selectNextColumn
    pressed SPACE                   addToSelection
    pressed TAB                     selectNextColumnCell
    pressed UP                      selectPreviousRow
    shift ctrl pressed DOWN         selectNextRowExtendSelection
    shift ctrl pressed END          selectLastRowExtendSelection
    shift ctrl pressed HOME         selectFirstRowExtendSelection
    shift ctrl pressed KP_DOWN      selectNextRowExtendSelection
    shift ctrl pressed KP_LEFT      selectPreviousColumnExtendSelection
    shift ctrl pressed KP_RIGHT     selectNextColumnExtendSelection
    shift ctrl pressed KP_UP        selectPreviousRowExtendSelection
    shift ctrl pressed LEFT         selectPreviousColumnExtendSelection
    shift ctrl pressed PAGE_DOWN    scrollRightExtendSelection
    shift ctrl pressed PAGE_UP      scrollLeftExtendSelection
    shift ctrl pressed RIGHT        selectNextColumnExtendSelection
    shift ctrl pressed SPACE        moveSelectionTo
    shift ctrl pressed UP           selectPreviousRowExtendSelection
    shift pressed DELETE            cut
    shift pressed DOWN              selectNextRowExtendSelection
    shift pressed END               selectLastColumnExtendSelection
    shift pressed ENTER             selectPreviousRowCell
    shift pressed HOME              selectFirstColumnExtendSelection
    shift pressed INSERT            paste
    shift pressed KP_DOWN           selectNextRowExtendSelection
    shift pressed KP_LEFT           selectPreviousColumnExtendSelection
    shift pressed KP_RIGHT          selectNextColumnExtendSelection
    shift pressed KP_UP             selectPreviousRowExtendSelection
    shift pressed LEFT              selectPreviousColumnExtendSelection
    shift pressed PAGE_DOWN         scrollDownExtendSelection
    shift pressed PAGE_UP           scrollUpExtendSelection
    shift pressed RIGHT             selectNextColumnExtendSelection
    shift pressed SPACE             extendTo
    shift pressed TAB               selectPreviousColumnCell
    shift pressed UP                selectPreviousRowExtendSelection
Table.ascendingSortIcon        [lazy] 10,5    com.formdev.flatlaf.icons.FlatAscendingSortIcon [UI]
Table.background               #45494a    javax.swing.plaf.ColorUIResource [UI]
Table.cellFocusColor           #000000    javax.swing.plaf.ColorUIResource [UI]
Table.cellMargins              2,3,2,3    javax.swing.plaf.InsetsUIResource [UI]
Table.cellNoFocusBorder        [lazy] 2,3,2,3  false    com.formdev.flatlaf.ui.FlatTableCellBorder$Default [UI]
Table.descendingSortIcon       [lazy] 10,5    com.formdev.flatlaf.icons.FlatDescendingSortIcon [UI]
Table.dropCellBackground       [lazy] #3c588b    javax.swing.plaf.ColorUIResource [UI]
Table.dropCellForeground       [lazy] #bbbbbb    javax.swing.plaf.ColorUIResource [UI]
Table.dropLineColor            [lazy] #6d8ac0    javax.swing.plaf.ColorUIResource [UI]
Table.dropLineShortColor       [lazy] #b4c3df    javax.swing.plaf.ColorUIResource [UI]
Table.focusCellBackground      #ffffff    javax.swing.plaf.ColorUIResource [UI]
Table.focusCellForeground      #333333    sun.swing.PrintColorUIResource [UI]
Table.focusCellHighlightBorder [lazy] 2,3,2,3  false    com.formdev.flatlaf.ui.FlatTableCellBorder$Focused [UI]
Table.focusSelectedCellHighlightBorder [lazy] 2,3,2,3  false    com.formdev.flatlaf.ui.FlatTableCellBorder$Selected [UI]
Table.font                     Segoe UI plain 12    javax.swing.plaf.FontUIResource [UI]
Table.foreground               #bbbbbb    javax.swing.plaf.ColorUIResource [UI]
Table.gridColor                #4f5152    javax.swing.plaf.ColorUIResource [UI]
Table.intercellSpacing         0,0    javax.swing.plaf.DimensionUIResource [UI]
Table.rowHeight                20
Table.scrollPaneBorder         [lazy] 1,1,1,1  false    com.formdev.flatlaf.ui.FlatBorder [UI]
Table.selectionBackground      #4b6eaf    javax.swing.plaf.ColorUIResource [UI]
Table.selectionForeground      #bbbbbb    javax.swing.plaf.ColorUIResource [UI]
Table.selectionInactiveBackground #0d293e    javax.swing.plaf.ColorUIResource [UI]
Table.selectionInactiveForeground #bbbbbb    javax.swing.plaf.ColorUIResource [UI]
Table.showHorizontalLines      false
Table.showVerticalLines        false
Table.sortIconColor            #adadad    javax.swing.plaf.ColorUIResource [UI]


#---- TableHeader ----

TableHeader.ancestorInputMap   [lazy] 14    javax.swing.plaf.InputMapUIResource [UI]
    alt pressed KP_LEFT             moveColumnLeft
    alt pressed KP_RIGHT            moveColumnRight
    alt pressed LEFT                moveColumnLeft
    alt pressed RIGHT               moveColumnRight
    pressed ESCAPE                  focusTable
    pressed KP_LEFT                 selectColumnToLeft
    pressed KP_RIGHT                selectColumnToRight
    pressed LEFT                    selectColumnToLeft
    pressed RIGHT                   selectColumnToRight
    pressed SPACE                   toggleSortOrder
    shift alt pressed KP_LEFT       resizeLeft
    shift alt pressed KP_RIGHT      resizeRight
    shift alt pressed LEFT          resizeLeft
    shift alt pressed RIGHT         resizeRight
TableHeader.background         #45494a    javax.swing.plaf.ColorUIResource [UI]
TableHeader.bottomSeparatorColor #585858    javax.swing.plaf.ColorUIResource [UI]
TableHeader.cellBorder         [lazy] 2,3,2,3  false    com.formdev.flatlaf.ui.FlatEmptyBorder [UI]
TableHeader.focusCellBackground #c8ddf2    javax.swing.plaf.ColorUIResource [UI]
TableHeader.font               Segoe UI plain 12    javax.swing.plaf.FontUIResource [UI]
TableHeader.foreground         #bbbbbb    javax.swing.plaf.ColorUIResource [UI]
TableHeader.height             25
TableHeader.separatorColor     #585858    javax.swing.plaf.ColorUIResource [UI]
TableHeaderUI                  com.formdev.flatlaf.ui.FlatTableHeaderUI


#---- Table ----

TableUI                        com.formdev.flatlaf.ui.FlatTableUI


#---- TaskPane ----

TaskPane.background            #3c3f41    javax.swing.plaf.ColorUIResource [UI]
TaskPane.borderColor           #5e6060    javax.swing.plaf.ColorUIResource [UI]
TaskPane.contentInsets         10,10,10,10    javax.swing.plaf.InsetsUIResource [UI]
TaskPane.specialTitleBackground #afafaf    javax.swing.plaf.ColorUIResource [UI]
TaskPane.specialTitleForeground #222222    javax.swing.plaf.ColorUIResource [UI]
TaskPane.specialTitleOver      #666666    javax.swing.plaf.ColorUIResource [UI]
TaskPane.titleBackgroundGradientStart #4c5052    javax.swing.plaf.ColorUIResource [UI]
TaskPane.titleForeground       #bbbbbb    javax.swing.plaf.ColorUIResource [UI]
TaskPane.titleOver             #888888    javax.swing.plaf.ColorUIResource [UI]


#---- TaskPaneContainer ----

TaskPaneContainer.background   #3e434c    javax.swing.plaf.ColorUIResource [UI]
TaskPaneContainer.border       [lazy] 10,10,10,10  false    com.formdev.flatlaf.ui.FlatEmptyBorder [UI]


#---- TextArea ----

TextArea.background            #45494a    javax.swing.plaf.ColorUIResource [UI]
TextArea.border                [lazy] 0,0,0,0  false    com.formdev.flatlaf.ui.FlatMarginBorder [UI]
TextArea.caretBlinkRate        500
TextArea.caretForeground       #bbbbbb    javax.swing.plaf.ColorUIResource [UI]
TextArea.disabledBackground    #3c3f41    javax.swing.plaf.ColorUIResource [UI]
TextArea.focusInputMap         [lazy] 61    javax.swing.plaf.InputMapUIResource [UI]
    ctrl pressed A                  select-all
    ctrl pressed BACK_SLASH         unselect
    ctrl pressed BACK_SPACE         delete-previous-word
    ctrl pressed C                  copy-to-clipboard
    ctrl pressed DELETE             delete-next-word
    ctrl pressed END                caret-end
    ctrl pressed H                  delete-previous
    ctrl pressed HOME               caret-begin
    ctrl pressed INSERT             copy-to-clipboard
    ctrl pressed KP_LEFT            caret-previous-word
    ctrl pressed KP_RIGHT           caret-next-word
    ctrl pressed LEFT               caret-previous-word
    ctrl pressed RIGHT              caret-next-word
    ctrl pressed SPACE              activate-link-action
    ctrl pressed T                  next-link-action
    ctrl pressed V                  paste-from-clipboard
    ctrl pressed X                  cut-to-clipboard
    pressed BACK_SPACE              delete-previous
    pressed COPY                    copy-to-clipboard
    pressed CUT                     cut-to-clipboard
    pressed DELETE                  delete-next
    pressed DOWN                    caret-down
    pressed END                     caret-end-line
    pressed ENTER                   insert-break
    pressed HOME                    caret-begin-line
    pressed KP_DOWN                 caret-down
    pressed KP_LEFT                 caret-backward
    pressed KP_RIGHT                caret-forward
    pressed KP_UP                   caret-up
    pressed LEFT                    caret-backward
    pressed PAGE_DOWN               page-down
    pressed PAGE_UP                 page-up
    pressed PASTE                   paste-from-clipboard
    pressed RIGHT                   caret-forward
    pressed TAB                     insert-tab
    pressed UP                      caret-up
    shift ctrl pressed END          selection-end
    shift ctrl pressed HOME         selection-begin
    shift ctrl pressed KP_LEFT      selection-previous-word
    shift ctrl pressed KP_RIGHT     selection-next-word
    shift ctrl pressed LEFT         selection-previous-word
    shift ctrl pressed O            toggle-componentOrientation
    shift ctrl pressed PAGE_DOWN    selection-page-right
    shift ctrl pressed PAGE_UP      selection-page-left
    shift ctrl pressed RIGHT        selection-next-word
    shift ctrl pressed T            previous-link-action
    shift pressed BACK_SPACE        delete-previous
    shift pressed DELETE            cut-to-clipboard
    shift pressed DOWN              selection-down
    shift pressed END               selection-end-line
    shift pressed HOME              selection-begin-line
    shift pressed INSERT            paste-from-clipboard
    shift pressed KP_DOWN           selection-down
    shift pressed KP_LEFT           selection-backward
    shift pressed KP_RIGHT          selection-forward
    shift pressed KP_UP             selection-up
    shift pressed LEFT              selection-backward
    shift pressed PAGE_DOWN         selection-page-down
    shift pressed PAGE_UP           selection-page-up
    shift pressed RIGHT             selection-forward
    shift pressed UP                selection-up
TextArea.font                  Segoe UI plain 12    javax.swing.plaf.FontUIResource [UI]
TextArea.foreground            #bbbbbb    javax.swing.plaf.ColorUIResource [UI]
TextArea.inactiveBackground    #3c3f41    javax.swing.plaf.ColorUIResource [UI]
TextArea.inactiveForeground    #bbbbbb    javax.swing.plaf.ColorUIResource [UI]
TextArea.margin                2,6,2,6    javax.swing.plaf.InsetsUIResource [UI]
TextArea.selectionBackground   #4b6eaf    javax.swing.plaf.ColorUIResource [UI]
TextArea.selectionForeground   #bbbbbb    javax.swing.plaf.ColorUIResource [UI]
TextAreaUI                     com.formdev.flatlaf.ui.FlatTextAreaUI


#---- TextComponent ----

TextComponent.arc              0
TextComponent.selectAllOnFocusPolicy once


#---- TextField ----

TextField.background           #45494a    javax.swing.plaf.ColorUIResource [UI]
TextField.border               [lazy] 1,1,1,1  false    com.formdev.flatlaf.ui.FlatTextBorder [UI]
TextField.caretBlinkRate       500
TextField.caretForeground      #bbbbbb    javax.swing.plaf.ColorUIResource [UI]
TextField.darkShadow           #7a8a99    javax.swing.plaf.ColorUIResource [UI]
TextField.disabledBackground   #3c3f41    javax.swing.plaf.ColorUIResource [UI]
TextField.focusInputMap        [lazy] 39    javax.swing.plaf.InputMapUIResource [UI]
    ctrl pressed A                  select-all
    ctrl pressed BACK_SLASH         unselect
    ctrl pressed BACK_SPACE         delete-previous-word
    ctrl pressed C                  copy-to-clipboard
    ctrl pressed DELETE             delete-next-word
    ctrl pressed H                  delete-previous
    ctrl pressed INSERT             copy-to-clipboard
    ctrl pressed KP_LEFT            caret-previous-word
    ctrl pressed KP_RIGHT           caret-next-word
    ctrl pressed LEFT               caret-previous-word
    ctrl pressed RIGHT              caret-next-word
    ctrl pressed V                  paste-from-clipboard
    ctrl pressed X                  cut-to-clipboard
    pressed BACK_SPACE              delete-previous
    pressed COPY                    copy-to-clipboard
    pressed CUT                     cut-to-clipboard
    pressed DELETE                  delete-next
    pressed END                     caret-end-line
    pressed ENTER                   notify-field-accept
    pressed HOME                    caret-begin-line
    pressed KP_LEFT                 caret-backward
    pressed KP_RIGHT                caret-forward
    pressed LEFT                    caret-backward
    pressed PASTE                   paste-from-clipboard
    pressed RIGHT                   caret-forward
    shift ctrl pressed KP_LEFT      selection-previous-word
    shift ctrl pressed KP_RIGHT     selection-next-word
    shift ctrl pressed LEFT         selection-previous-word
    shift ctrl pressed O            toggle-componentOrientation
    shift ctrl pressed RIGHT        selection-next-word
    shift pressed BACK_SPACE        delete-previous
    shift pressed DELETE            cut-to-clipboard
    shift pressed END               selection-end-line
    shift pressed HOME              selection-begin-line
    shift pressed INSERT            paste-from-clipboard
    shift pressed KP_LEFT           selection-backward
    shift pressed KP_RIGHT          selection-forward
    shift pressed LEFT              selection-backward
    shift pressed RIGHT             selection-forward
TextField.font                 Segoe UI plain 12    javax.swing.plaf.FontUIResource [UI]
TextField.foreground           #bbbbbb    javax.swing.plaf.ColorUIResource [UI]
TextField.highlight            #ffffff    javax.swing.plaf.ColorUIResource [UI]
TextField.inactiveBackground   #3c3f41    javax.swing.plaf.ColorUIResource [UI]
TextField.inactiveForeground   #bbbbbb    javax.swing.plaf.ColorUIResource [UI]
TextField.light                #ffffff    javax.swing.plaf.ColorUIResource [UI]
TextField.margin               2,6,2,6    javax.swing.plaf.InsetsUIResource [UI]
TextField.placeholderForeground #777777    javax.swing.plaf.ColorUIResource [UI]
TextField.selectionBackground  #4b6eaf    javax.swing.plaf.ColorUIResource [UI]
TextField.selectionForeground  #bbbbbb    javax.swing.plaf.ColorUIResource [UI]
TextField.shadow               #b8cfe5    javax.swing.plaf.ColorUIResource [UI]
TextFieldUI                    com.formdev.flatlaf.ui.FlatTextFieldUI


#---- TextPane ----

TextPane.background            #45494a    javax.swing.plaf.ColorUIResource [UI]
TextPane.border                [lazy] 0,0,0,0  false    com.formdev.flatlaf.ui.FlatMarginBorder [UI]
TextPane.caretBlinkRate        500
TextPane.caretForeground       #bbbbbb    javax.swing.plaf.ColorUIResource [UI]
TextPane.disabledBackground    #3c3f41    javax.swing.plaf.ColorUIResource [UI]
TextPane.focusInputMap         [lazy] 61    javax.swing.plaf.InputMapUIResource [UI]
    ctrl pressed A                  select-all
    ctrl pressed BACK_SLASH         unselect
    ctrl pressed BACK_SPACE         delete-previous-word
    ctrl pressed C                  copy-to-clipboard
    ctrl pressed DELETE             delete-next-word
    ctrl pressed END                caret-end
    ctrl pressed H                  delete-previous
    ctrl pressed HOME               caret-begin
    ctrl pressed INSERT             copy-to-clipboard
    ctrl pressed KP_LEFT            caret-previous-word
    ctrl pressed KP_RIGHT           caret-next-word
    ctrl pressed LEFT               caret-previous-word
    ctrl pressed RIGHT              caret-next-word
    ctrl pressed SPACE              activate-link-action
    ctrl pressed T                  next-link-action
    ctrl pressed V                  paste-from-clipboard
    ctrl pressed X                  cut-to-clipboard
    pressed BACK_SPACE              delete-previous
    pressed COPY                    copy-to-clipboard
    pressed CUT                     cut-to-clipboard
    pressed DELETE                  delete-next
    pressed DOWN                    caret-down
    pressed END                     caret-end-line
    pressed ENTER                   insert-break
    pressed HOME                    caret-begin-line
    pressed KP_DOWN                 caret-down
    pressed KP_LEFT                 caret-backward
    pressed KP_RIGHT                caret-forward
    pressed KP_UP                   caret-up
    pressed LEFT                    caret-backward
    pressed PAGE_DOWN               page-down
    pressed PAGE_UP                 page-up
    pressed PASTE                   paste-from-clipboard
    pressed RIGHT                   caret-forward
    pressed TAB                     insert-tab
    pressed UP                      caret-up
    shift ctrl pressed END          selection-end
    shift ctrl pressed HOME         selection-begin
    shift ctrl pressed KP_LEFT      selection-previous-word
    shift ctrl pressed KP_RIGHT     selection-next-word
    shift ctrl pressed LEFT         selection-previous-word
    shift ctrl pressed O            toggle-componentOrientation
    shift ctrl pressed PAGE_DOWN    selection-page-right
    shift ctrl pressed PAGE_UP      selection-page-left
    shift ctrl pressed RIGHT        selection-next-word
    shift ctrl pressed T            previous-link-action
    shift pressed BACK_SPACE        delete-previous
    shift pressed DELETE            cut-to-clipboard
    shift pressed DOWN              selection-down
    shift pressed END               selection-end-line
    shift pressed HOME              selection-begin-line
    shift pressed INSERT            paste-from-clipboard
    shift pressed KP_DOWN           selection-down
    shift pressed KP_LEFT           selection-backward
    shift pressed KP_RIGHT          selection-forward
    shift pressed KP_UP             selection-up
    shift pressed LEFT              selection-backward
    shift pressed PAGE_DOWN         selection-page-down
    shift pressed PAGE_UP           selection-page-up
    shift pressed RIGHT             selection-forward
    shift pressed UP                selection-up
TextPane.font                  Segoe UI plain 12    javax.swing.plaf.FontUIResource [UI]
TextPane.foreground            #bbbbbb    javax.swing.plaf.ColorUIResource [UI]
TextPane.inactiveBackground    #3c3f41    javax.swing.plaf.ColorUIResource [UI]
TextPane.inactiveForeground    #bbbbbb    javax.swing.plaf.ColorUIResource [UI]
TextPane.margin                2,6,2,6    javax.swing.plaf.InsetsUIResource [UI]
TextPane.selectionBackground   #4b6eaf    javax.swing.plaf.ColorUIResource [UI]
TextPane.selectionForeground   #bbbbbb    javax.swing.plaf.ColorUIResource [UI]
TextPaneUI                     com.formdev.flatlaf.ui.FlatTextPaneUI


#---- TitledBorder ----

TitledBorder.border            [lazy] 1,1,1,1  false    com.formdev.flatlaf.ui.FlatLineBorder [UI]
TitledBorder.font              Segoe UI plain 12    javax.swing.plaf.FontUIResource [UI]
TitledBorder.titleColor        #bbbbbb    javax.swing.plaf.ColorUIResource [UI]


#---- TitledPanel ----

TitledPanelUI                  com.formdev.flatlaf.swingx.ui.FlatTitledPanelUI


#---- ToggleButton ----

ToggleButton.background        #4c5052    javax.swing.plaf.ColorUIResource [UI]
ToggleButton.border            [lazy] 1,1,1,1  false    com.formdev.flatlaf.ui.FlatButtonBorder [UI]
ToggleButton.darkShadow        #7a8a99    javax.swing.plaf.ColorUIResource [UI]
ToggleButton.disabledSelectedBackground #525658    javax.swing.plaf.ColorUIResource [UI]
ToggleButton.disabledText      #777777    javax.swing.plaf.ColorUIResource [UI]
ToggleButton.focusInputMap     [lazy] 2    javax.swing.plaf.InputMapUIResource [UI]
    pressed SPACE                   pressed
    released SPACE                  released
ToggleButton.font              Segoe UI plain 12    javax.swing.plaf.FontUIResource [UI]
ToggleButton.foreground        #bbbbbb    javax.swing.plaf.ColorUIResource [UI]
ToggleButton.highlight         #ffffff    javax.swing.plaf.ColorUIResource [UI]
ToggleButton.iconTextGap       4
ToggleButton.light             #ffffff    javax.swing.plaf.ColorUIResource [UI]
ToggleButton.margin            2,14,2,14    javax.swing.plaf.InsetsUIResource [UI]
ToggleButton.pressedBackground #ff0000    com.formdev.flatlaf.util.DerivedColor [UI]
ToggleButton.rollover          true
ToggleButton.selectedBackground #64696c    javax.swing.plaf.ColorUIResource [UI]
ToggleButton.selectedForeground #bbbbbb    javax.swing.plaf.ColorUIResource [UI]
ToggleButton.shadow            #b8cfe5    javax.swing.plaf.ColorUIResource [UI]
ToggleButton.tab.disabledUnderlineColor #7a7a7a    javax.swing.plaf.ColorUIResource [UI]
ToggleButton.tab.focusBackground #3d4b5c    javax.swing.plaf.ColorUIResource [UI]
ToggleButton.tab.hoverBackground #2e3133    javax.swing.plaf.ColorUIResource [UI]
ToggleButton.tab.underlineColor #4a88c7    javax.swing.plaf.ColorUIResource [UI]
ToggleButton.tab.underlineHeight 2
ToggleButton.textIconGap       4
ToggleButton.textShiftOffset   0
ToggleButton.toolbar.hoverBackground #4c5052    javax.swing.plaf.ColorUIResource [UI]
ToggleButton.toolbar.pressedBackground #555a5d    javax.swing.plaf.ColorUIResource [UI]
ToggleButton.toolbar.selectedBackground #5c6164    javax.swing.plaf.ColorUIResource [UI]
ToggleButtonUI                 com.formdev.flatlaf.ui.FlatToggleButtonUI


#---- ToolBar ----

ToolBar.ancestorInputMap       [lazy] 8    javax.swing.plaf.InputMapUIResource [UI]
    pressed DOWN                    navigateDown
    pressed KP_DOWN                 navigateDown
    pressed KP_LEFT                 navigateLeft
    pressed KP_RIGHT                navigateRight
    pressed KP_UP                   navigateUp
    pressed LEFT                    navigateLeft
    pressed RIGHT                   navigateRight
    pressed UP                      navigateUp
ToolBar.background             #3c3f41    javax.swing.plaf.ColorUIResource [UI]
<<<<<<< HEAD
ToolBar.border                 [lazy] 2,2,2,2  false    com.formdev.flatlaf.ui.FlatToolBarBorder [UI]
ToolBar.borderColor            #cccccc    javax.swing.plaf.ColorUIResource [UI]
ToolBar.borderMargins          2,2,2,2    javax.swing.plaf.InsetsUIResource [UI]
=======
ToolBar.border                 [lazy] 0,0,0,0  false    com.formdev.flatlaf.ui.FlatToolBarBorder [UI]
ToolBar.buttonMargins          3,3,3,3    javax.swing.plaf.InsetsUIResource [UI]
>>>>>>> 11950f8b
ToolBar.darkShadow             #7a8a99    javax.swing.plaf.ColorUIResource [UI]
ToolBar.dockingBackground      #3c3f41    javax.swing.plaf.ColorUIResource [UI]
ToolBar.dockingForeground      #6382bf    javax.swing.plaf.ColorUIResource [UI]
ToolBar.floatingBackground     #3c3f41    javax.swing.plaf.ColorUIResource [UI]
ToolBar.floatingForeground     #b8cfe5    javax.swing.plaf.ColorUIResource [UI]
ToolBar.font                   Segoe UI plain 12    javax.swing.plaf.FontUIResource [UI]
ToolBar.foreground             #bbbbbb    javax.swing.plaf.ColorUIResource [UI]
ToolBar.gripColor              #adadad    javax.swing.plaf.ColorUIResource [UI]
ToolBar.highlight              #ffffff    javax.swing.plaf.ColorUIResource [UI]
ToolBar.isRollover             true
ToolBar.light                  #ffffff    javax.swing.plaf.ColorUIResource [UI]
ToolBar.separatorColor         #515151    javax.swing.plaf.ColorUIResource [UI]
ToolBar.separatorWidth         7
ToolBar.shadow                 #b8cfe5    javax.swing.plaf.ColorUIResource [UI]
ToolBar.spacingBorder          [lazy] 1,2,1,2  false    com.formdev.flatlaf.ui.FlatEmptyBorder [UI]


#---- ToolBarSeparator ----

ToolBarSeparatorUI             com.formdev.flatlaf.ui.FlatToolBarSeparatorUI


#---- ToolBar ----

ToolBarUI                      com.formdev.flatlaf.ui.FlatToolBarUI


#---- ToolTip ----

ToolTip.background             #1e2123    javax.swing.plaf.ColorUIResource [UI]
ToolTip.backgroundInactive     #1e2123    javax.swing.plaf.ColorUIResource [UI]
ToolTip.border                 [lazy] 4,6,4,6  false    com.formdev.flatlaf.ui.FlatEmptyBorder [UI]
ToolTip.font                   Segoe UI plain 12    javax.swing.plaf.FontUIResource [UI]
ToolTip.foreground             #bbbbbb    javax.swing.plaf.ColorUIResource [UI]
ToolTip.foregroundInactive     #777777    javax.swing.plaf.ColorUIResource [UI]


#---- ToolTipManager ----

ToolTipManager.enableToolTipMode activeApplication


#---- ToolTip ----

ToolTipUI                      com.formdev.flatlaf.ui.FlatToolTipUI


#---- Tree ----

Tree.ancestorInputMap          [lazy] 1    javax.swing.plaf.InputMapUIResource [UI]
    pressed ESCAPE                  cancel
Tree.background                #45494a    javax.swing.plaf.ColorUIResource [UI]
Tree.border                    [lazy] 1,1,1,1  false    com.formdev.flatlaf.ui.FlatEmptyBorder [UI]
Tree.changeSelectionWithFocus  true
Tree.closedIcon                [lazy] 16,16    com.formdev.flatlaf.icons.FlatTreeClosedIcon [UI]
Tree.collapsedIcon             [lazy] 11,11    com.formdev.flatlaf.icons.FlatTreeCollapsedIcon [UI]
Tree.drawsFocusBorderAroundIcon false
Tree.dropCellBackground        [lazy] #3c588b    javax.swing.plaf.ColorUIResource [UI]
Tree.dropCellForeground        [lazy] #bbbbbb    javax.swing.plaf.ColorUIResource [UI]
Tree.dropLineColor             [lazy] #6d8ac0    javax.swing.plaf.ColorUIResource [UI]
Tree.editorBorder              [lazy] line: #000000    java.awt.Color 1 false    1,1,1,1  true    javax.swing.plaf.BorderUIResource$LineBorderUIResource [UI]
Tree.expandedIcon              [lazy] 11,11    com.formdev.flatlaf.icons.FlatTreeExpandedIcon [UI]
Tree.focusInputMap.RightToLeft [lazy] 4    javax.swing.plaf.InputMapUIResource [UI]
    pressed KP_LEFT                 selectChild
    pressed KP_RIGHT                selectParent
    pressed LEFT                    selectChild
    pressed RIGHT                   selectParent
Tree.focusInputMap             [lazy] 59    javax.swing.plaf.InputMapUIResource [UI]
    ctrl pressed A                  selectAll
    ctrl pressed BACK_SLASH         clearSelection
    ctrl pressed C                  copy
    ctrl pressed DOWN               selectNextChangeLead
    ctrl pressed END                selectLastChangeLead
    ctrl pressed HOME               selectFirstChangeLead
    ctrl pressed INSERT             copy
    ctrl pressed KP_DOWN            selectNextChangeLead
    ctrl pressed KP_LEFT            scrollLeft
    ctrl pressed KP_RIGHT           scrollRight
    ctrl pressed KP_UP              selectPreviousChangeLead
    ctrl pressed LEFT               scrollLeft
    ctrl pressed PAGE_DOWN          scrollDownChangeLead
    ctrl pressed PAGE_UP            scrollUpChangeLead
    ctrl pressed RIGHT              scrollRight
    ctrl pressed SLASH              selectAll
    ctrl pressed SPACE              toggleAndAnchor
    ctrl pressed UP                 selectPreviousChangeLead
    ctrl pressed V                  paste
    ctrl pressed X                  cut
    pressed ADD                     expand
    pressed COPY                    copy
    pressed CUT                     cut
    pressed DOWN                    selectNext
    pressed END                     selectLast
    pressed F2                      startEditing
    pressed HOME                    selectFirst
    pressed KP_DOWN                 selectNext
    pressed KP_LEFT                 selectParent
    pressed KP_RIGHT                selectChild
    pressed KP_UP                   selectPrevious
    pressed LEFT                    selectParent
    pressed PAGE_DOWN               scrollDownChangeSelection
    pressed PAGE_UP                 scrollUpChangeSelection
    pressed PASTE                   paste
    pressed RIGHT                   selectChild
    pressed SPACE                   addToSelection
    pressed SUBTRACT                collapse
    pressed UP                      selectPrevious
    shift ctrl pressed DOWN         selectNextExtendSelection
    shift ctrl pressed END          selectLastExtendSelection
    shift ctrl pressed HOME         selectFirstExtendSelection
    shift ctrl pressed KP_DOWN      selectNextExtendSelection
    shift ctrl pressed KP_UP        selectPreviousExtendSelection
    shift ctrl pressed PAGE_DOWN    scrollDownExtendSelection
    shift ctrl pressed PAGE_UP      scrollUpExtendSelection
    shift ctrl pressed SPACE        moveSelectionTo
    shift ctrl pressed UP           selectPreviousExtendSelection
    shift pressed DELETE            cut
    shift pressed DOWN              selectNextExtendSelection
    shift pressed END               selectLastExtendSelection
    shift pressed HOME              selectFirstExtendSelection
    shift pressed INSERT            paste
    shift pressed KP_DOWN           selectNextExtendSelection
    shift pressed KP_UP             selectPreviousExtendSelection
    shift pressed PAGE_DOWN         scrollDownExtendSelection
    shift pressed PAGE_UP           scrollUpExtendSelection
    shift pressed SPACE             extendTo
    shift pressed UP                selectPreviousExtendSelection
Tree.font                      Segoe UI plain 12    javax.swing.plaf.FontUIResource [UI]
Tree.foreground                #bbbbbb    javax.swing.plaf.ColorUIResource [UI]
Tree.hash                      #505355    javax.swing.plaf.ColorUIResource [UI]
Tree.icon.closedColor          #adadad    javax.swing.plaf.ColorUIResource [UI]
Tree.icon.collapsedColor       #adadad    javax.swing.plaf.ColorUIResource [UI]
Tree.icon.expandedColor        #adadad    javax.swing.plaf.ColorUIResource [UI]
Tree.icon.leafColor            #adadad    javax.swing.plaf.ColorUIResource [UI]
Tree.icon.openColor            #adadad    javax.swing.plaf.ColorUIResource [UI]
Tree.leafIcon                  [lazy] 16,16    com.formdev.flatlaf.icons.FlatTreeLeafIcon [UI]
Tree.leftChildIndent           7
Tree.lineTypeDashed            false
Tree.openIcon                  [lazy] 16,16    com.formdev.flatlaf.icons.FlatTreeOpenIcon [UI]
Tree.paintLines                false
Tree.rendererFillBackground    false
Tree.rendererMargins           1,2,1,2    javax.swing.plaf.InsetsUIResource [UI]
Tree.rightChildIndent          11
Tree.rowHeight                 0
Tree.scrollsOnExpand           true
Tree.selectionBackground       #4b6eaf    javax.swing.plaf.ColorUIResource [UI]
Tree.selectionBorderColor      #000000    javax.swing.plaf.ColorUIResource [UI]
Tree.selectionForeground       #bbbbbb    javax.swing.plaf.ColorUIResource [UI]
Tree.selectionInactiveBackground #0d293e    javax.swing.plaf.ColorUIResource [UI]
Tree.selectionInactiveForeground #bbbbbb    javax.swing.plaf.ColorUIResource [UI]
Tree.textBackground            #45494a    javax.swing.plaf.ColorUIResource [UI]
Tree.textForeground            #bbbbbb    javax.swing.plaf.ColorUIResource [UI]
Tree.timeFactor                1000
Tree.wideSelection             true
TreeUI                         com.formdev.flatlaf.ui.FlatTreeUI


#---- Viewport ----

Viewport.background            #3c3f41    javax.swing.plaf.ColorUIResource [UI]
Viewport.font                  Segoe UI plain 12    javax.swing.plaf.FontUIResource [UI]
Viewport.foreground            #bbbbbb    javax.swing.plaf.ColorUIResource [UI]
ViewportUI                     com.formdev.flatlaf.ui.FlatViewportUI


#----  ----

activeCaption                  #434e60    javax.swing.plaf.ColorUIResource [UI]
activeCaptionBorder            #434e60    javax.swing.plaf.ColorUIResource [UI]
activeCaptionText              #bbbbbb    javax.swing.plaf.ColorUIResource [UI]
control                        #3c3f41    javax.swing.plaf.ColorUIResource [UI]
controlDkShadow                #7e7e7e    javax.swing.plaf.ColorUIResource [UI]
controlHighlight               #313131    javax.swing.plaf.ColorUIResource [UI]
controlLtHighlight             #242424    javax.swing.plaf.ColorUIResource [UI]
controlShadow                  #646464    javax.swing.plaf.ColorUIResource [UI]
controlText                    #bbbbbb    javax.swing.plaf.ColorUIResource [UI]
desktop                        #45494a    javax.swing.plaf.ColorUIResource [UI]


#---- html ----

html.missingImage              [lazy] 38,38    sun.swing.ImageIconUIResource [UI]  (sun.awt.image.ToolkitImage)
html.pendingImage              [lazy] 38,38    sun.swing.ImageIconUIResource [UI]  (sun.awt.image.ToolkitImage)


#----  ----

inactiveCaption                #393c3d    javax.swing.plaf.ColorUIResource [UI]
inactiveCaptionBorder          #393c3d    javax.swing.plaf.ColorUIResource [UI]
inactiveCaptionText            #bbbbbb    javax.swing.plaf.ColorUIResource [UI]
info                           #1e2123    javax.swing.plaf.ColorUIResource [UI]
infoText                       #bbbbbb    javax.swing.plaf.ColorUIResource [UI]
menu                           #3c3f41    javax.swing.plaf.ColorUIResource [UI]
menuText                       #bbbbbb    javax.swing.plaf.ColorUIResource [UI]
scrollbar                      #3f4244    javax.swing.plaf.ColorUIResource [UI]


#---- swingx/TaskPane ----

swingx/TaskPaneUI              com.formdev.flatlaf.swingx.ui.FlatTaskPaneUI


#----  ----

text                           #45494a    javax.swing.plaf.ColorUIResource [UI]
textHighlight                  #4b6eaf    javax.swing.plaf.ColorUIResource [UI]
textHighlightText              #bbbbbb    javax.swing.plaf.ColorUIResource [UI]
textInactiveText               #777777    javax.swing.plaf.ColorUIResource [UI]
textText                       #bbbbbb    javax.swing.plaf.ColorUIResource [UI]
window                         #3c3f41    javax.swing.plaf.ColorUIResource [UI]
windowBorder                   #bbbbbb    javax.swing.plaf.ColorUIResource [UI]
windowText                     #bbbbbb    javax.swing.plaf.ColorUIResource [UI]<|MERGE_RESOLUTION|>--- conflicted
+++ resolved
@@ -1752,14 +1752,8 @@
     pressed RIGHT                   navigateRight
     pressed UP                      navigateUp
 ToolBar.background             #3c3f41    javax.swing.plaf.ColorUIResource [UI]
-<<<<<<< HEAD
 ToolBar.border                 [lazy] 2,2,2,2  false    com.formdev.flatlaf.ui.FlatToolBarBorder [UI]
-ToolBar.borderColor            #cccccc    javax.swing.plaf.ColorUIResource [UI]
 ToolBar.borderMargins          2,2,2,2    javax.swing.plaf.InsetsUIResource [UI]
-=======
-ToolBar.border                 [lazy] 0,0,0,0  false    com.formdev.flatlaf.ui.FlatToolBarBorder [UI]
-ToolBar.buttonMargins          3,3,3,3    javax.swing.plaf.InsetsUIResource [UI]
->>>>>>> 11950f8b
 ToolBar.darkShadow             #7a8a99    javax.swing.plaf.ColorUIResource [UI]
 ToolBar.dockingBackground      #3c3f41    javax.swing.plaf.ColorUIResource [UI]
 ToolBar.dockingForeground      #6382bf    javax.swing.plaf.ColorUIResource [UI]
